import logging
import os
import random

import numpy as np
import torch
import wandb

import fedml
from .constants import (
    FEDML_TRAINING_PLATFORM_SIMULATION,
    FEDML_SIMULATION_TYPE_SP,
    FEDML_SIMULATION_TYPE_MPI,
    FEDML_SIMULATION_TYPE_NCCL,
    FEDML_TRAINING_PLATFORM_CROSS_SILO,
    FEDML_TRAINING_PLATFORM_CROSS_DEVICE,
)
<<<<<<< HEAD

=======
from .core.mlops import MLOpsRuntimeLog
from .cross_device import ServerMNN
>>>>>>> 4f2b2799
from .cross_silo import Client as ClientCrossSilo
from .cross_silo import Server as ServerCrossSilo
from .cross_silo.hierarchical import Client as HierarchicalClientCrossSilo
from .cross_silo.hierarchical import Server as HierarchicalServerCrossSilo
from .simulation.simulator import SimulatorMPI, SimulatorSingleProcess, SimulatorNCCL

_global_training_type = None
_global_comm_backend = None

__version__ = "0.7.77"


def init(args=None):
    """Initialize FedML Engine."""
    global _global_training_type
    global _global_comm_backend

    if args is None:
        args = load_arguments(_global_training_type, _global_comm_backend)

    MLOpsRuntimeLog.get_instance(args).init_logs()

    logging.info("args = {}".format(vars(args)))

    seed = args.random_seed
    random.seed(seed)
    np.random.seed(seed)
    torch.manual_seed(seed)
    torch.cuda.manual_seed_all(seed)
    torch.backends.cudnn.deterministic = True

    if args.enable_wandb:
        wandb.init(
            project=args.wandb_project,
            name=args.run_name,
            config=args,
        )

    if (
            args.training_type == FEDML_TRAINING_PLATFORM_SIMULATION
            and hasattr(args, "backend")
            and args.backend == "MPI"
    ):
        from mpi4py import MPI
        comm = MPI.COMM_WORLD
        process_id = comm.Get_rank()
        worker_num = comm.Get_size()
        args.comm = comm
        args.process_id = process_id
        args.worker_num = worker_num
    elif (
            args.training_type == FEDML_TRAINING_PLATFORM_SIMULATION
            and hasattr(args, "backend")
            and args.backend == "sp"
    ):
        pass
    elif args.training_type == "cross_silo":
        if not hasattr(args, "scenario"):
            args.scenario = "horizontal"
        if args.scenario == "horizontal":

            args.process_id = args.rank

        elif args.scenario == "hierarchical":
            args.worker_num = args.client_num_per_round
            if not hasattr(args, 'enable_cuda_rpc'):
                args.enable_cuda_rpc = False
            # Set intra-silo arguments
            if args.rank == 0:
                # Silo Topology
                if not hasattr(args, "n_proc_per_node"):
                    args.n_proc_per_node = 1
                args.n_proc_in_silo = 1

                # Rank in node
                args.rank_in_node = 0
                args.process_id = args.rank_in_node

                # Rank in silo (process group)
                args.proc_rank_in_silo = 0

                # Prcoess group master endpoint
                if not hasattr(args, 'pg_master_port'):
                    args.pg_master_port = 29200
                if not hasattr(args, 'pg_master_address'):
                    args.pg_master_address = "127.0.0.1"
            else:
                # Modify arguments to match info set in env by torchrun
                # Silo Topology
                if not hasattr(args, "n_node_in_silo"):
                    args.n_node_in_silo = 1
                if not hasattr(args, "n_proc_per_node"):
                    args.n_proc_per_node = 1
                args.n_proc_in_silo = int(os.environ.get("WORLD_SIZE", 1))

                # Rank in node
                args.rank_in_node = int(os.environ.get("LOCAL_RANK", 1))
                args.process_id = args.rank_in_node

                # Rank in silo (process group)
                args.proc_rank_in_silo = int(os.environ.get("RANK", 0))

                # Prcoess group master endpoint
                args.pg_master_address = os.environ.get("MASTER_ADDR", "127.0.0.1")
                args.pg_master_port = os.environ.get("MASTER_PORT", 29300)

                # Launcher Rendezvous
                if not hasattr(args, "launcher_rdzv_port"):
                    args.launcher_rdzv_port = 29400

    elif args.training_type == "cross_device":
        args.rank = 0  # only server runs on Python package
    else:
        raise Exception("no such setting")
    return args


def run_simulation(backend=FEDML_SIMULATION_TYPE_SP):
    """FedML Parrot"""
    global _global_training_type
    _global_training_type = FEDML_TRAINING_PLATFORM_SIMULATION
    global _global_comm_backend
    _global_comm_backend = backend

    # init FedML framework
    args = fedml.init()

    # init device
    device = fedml.device.get_device(args)

    # load data
    dataset, output_dim = fedml.data.load(args)

    # load model
    model = fedml.model.create(args, output_dim)

    # start training
    if backend == FEDML_SIMULATION_TYPE_SP:
        simulator = SimulatorSingleProcess(args, device, dataset, model)
    elif backend == FEDML_SIMULATION_TYPE_MPI:
        simulator = SimulatorMPI(args, device, dataset, model)
        logging.info("backend = {}".format(backend))
    elif backend == FEDML_SIMULATION_TYPE_NCCL:
        simulator = SimulatorNCCL(args, device, dataset, model)
        logging.info("backend = {}".format(backend))
    else:
        raise Exception("no such backend!")
    simulator.run()


def run_cross_silo_server():
    """FedML Octopus"""
    global _global_training_type
    _global_training_type = FEDML_TRAINING_PLATFORM_CROSS_SILO

    args = fedml.init()

    # init device
    device = fedml.device.get_device(args)

    # load data
    dataset, output_dim = fedml.data.load(args)

    # load model
    model = fedml.model.create(args, output_dim)

    # start training
    server = ServerCrossSilo(args, device, dataset, model)
    server.run()


def run_cross_silo_client():
    """FedML Octopus"""
    global _global_training_type
    _global_training_type = FEDML_TRAINING_PLATFORM_CROSS_SILO

    args = fedml.init()

    # init device
    device = fedml.device.get_device(args)

    # load data
    dataset, output_dim = fedml.data.load(args)

    # load model
    model = fedml.model.create(args, output_dim)

    # start training
    client = ClientCrossSilo(args, device, dataset, model)
    client.run()


def run_hierarchical_cross_silo_server():
    """FedML Octopus"""
    global _global_training_type
    _global_training_type = FEDML_TRAINING_PLATFORM_CROSS_SILO

    args = fedml.init()

    # init device
    device = fedml.device.get_device(args)

    # load data
    dataset, output_dim = fedml.data.load(args)

    # load model
    model = fedml.model.create(args, output_dim)

    # start training
    server = HierarchicalServerCrossSilo(args, device, dataset, model)
    server.run()


def run_hierarchical_cross_silo_client():
    """FedML Octopus"""
    global _global_training_type
    _global_training_type = FEDML_TRAINING_PLATFORM_CROSS_SILO

    args = fedml.init()

    # init device
    device = fedml.device.get_device(args)

    # load data
    dataset, output_dim = fedml.data.load_cross_silo(args)

    # load model
    model = fedml.model.create(args, output_dim)

    # start training
    client = HierarchicalClientCrossSilo(args, device, dataset, model)
    client.run()


def run_mnn_server():
    from .cross_device import ServerMNN

    """FedML BeeHive"""
    global _global_training_type
    _global_training_type = FEDML_TRAINING_PLATFORM_CROSS_DEVICE

    args = fedml.init()

    # init device
    device = fedml.device.get_device(args)

    # load data
    dataset, output_dim = fedml.data.load(args)

    # load model
    model = fedml.model.create(args, output_dim)

    # start training
    server = ServerMNN(args, device, dataset, model)
    server.run()


def run_distributed():
    pass


from .arguments import (
    load_arguments,
)

from .core.alg_frame.client_trainer import ClientTrainer
from .core.alg_frame.server_aggregator import ServerAggregator

from fedml import device
from fedml import data
from fedml import model
from fedml import simulation
from fedml import cross_silo
from fedml import cross_device

__all__ = [
    "device",
    "data",
    "model",
    "simulation",
    "cross_silo",
    "cross_device",
    "ClientTrainer",
    "ServerAggregator",
]<|MERGE_RESOLUTION|>--- conflicted
+++ resolved
@@ -15,12 +15,8 @@
     FEDML_TRAINING_PLATFORM_CROSS_SILO,
     FEDML_TRAINING_PLATFORM_CROSS_DEVICE,
 )
-<<<<<<< HEAD
-
-=======
 from .core.mlops import MLOpsRuntimeLog
 from .cross_device import ServerMNN
->>>>>>> 4f2b2799
 from .cross_silo import Client as ClientCrossSilo
 from .cross_silo import Server as ServerCrossSilo
 from .cross_silo.hierarchical import Client as HierarchicalClientCrossSilo
