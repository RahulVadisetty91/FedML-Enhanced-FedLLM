import torch

import logging


def get_device(args):
    if args.training_type == "simulation" and args.backend == "single_process":
        if args.using_gpu:
            device = torch.device(
                "cuda:" + str(args.gpu_id) if torch.cuda.is_available() else "cpu"
            )
        else:
            device = torch.device("cpu")
        logging.info("device = {}".format(device))
        return device
    elif args.training_type == "simulation" and args.backend == "MPI":
        from .gpu_mapping import (
            mapping_processes_to_gpu_device_from_yaml_file,
        )

        device = mapping_processes_to_gpu_device_from_yaml_file(
            args.process_id,
            args.worker_num,
            args.gpu_mapping_file if args.using_gpu else None,
            args.gpu_mapping_key,
        )
        return device
    elif args.training_type == "cross_silo":
<<<<<<< HEAD
        from .gpu_mapping import (
                mapping_processes_to_gpu_device_from_yaml_file,
        )
        if args.scenario == "hierarchical":

            device = mapping_processes_to_gpu_device_from_yaml_file(
                args.proc_rank_in_silo,
                args.n_proc_in_silo,
=======
        if args.scenario == "horizontal":
            if args.using_gpu:
                device = torch.device(
                    "cuda:" + args.gpu_id if torch.cuda.is_available() else "cpu"
                )
            else:
                device = torch.device("cpu")
            logging.info("device = {}".format(device))
        elif args.scenario == "hierarchical":
            from .gpu_mapping import (
                mapping_processes_to_gpu_device_from_yaml_file,
            )

            device = mapping_processes_to_gpu_device_from_yaml_file(
                args.rank_in_node,
                args.n_proc_per_node,
>>>>>>> 54ff23e9
                args.gpu_mapping_file if args.using_gpu else None,
                args.gpu_mapping_key if args.using_gpu else None,
            )
            logging.info("device = {}".format(device))
<<<<<<< HEAD
        else:
            device = mapping_processes_to_gpu_device_from_yaml_file(
                args.process_id,
                args.worker_num + 1,
                args.gpu_mapping_file if args.using_gpu else None,
                args.gpu_mapping_key if args.using_gpu else None,
            )
        return device
=======
            return device
        else:
            if args.using_gpu:
                device = torch.device(
                    "cuda:" + args.gpu_id if torch.cuda.is_available() else "cpu"
                )
            else:
                device = torch.device("cpu")
>>>>>>> 54ff23e9
    elif args.training_type == "cross_device":
        if args.using_gpu:
            device = torch.device(
                "cuda:" + args.gpu_id if torch.cuda.is_available() else "cpu"
            )
        else:
            device = torch.device("cpu")
        logging.info("device = {}".format(device))
        return device
    else:
        raise Exception(
            "the training type {} is not defined!".format(args.training_type)
        )<|MERGE_RESOLUTION|>--- conflicted
+++ resolved
@@ -26,38 +26,16 @@
         )
         return device
     elif args.training_type == "cross_silo":
-<<<<<<< HEAD
         from .gpu_mapping import (
                 mapping_processes_to_gpu_device_from_yaml_file,
         )
         if args.scenario == "hierarchical":
-
             device = mapping_processes_to_gpu_device_from_yaml_file(
                 args.proc_rank_in_silo,
                 args.n_proc_in_silo,
-=======
-        if args.scenario == "horizontal":
-            if args.using_gpu:
-                device = torch.device(
-                    "cuda:" + args.gpu_id if torch.cuda.is_available() else "cpu"
-                )
-            else:
-                device = torch.device("cpu")
-            logging.info("device = {}".format(device))
-        elif args.scenario == "hierarchical":
-            from .gpu_mapping import (
-                mapping_processes_to_gpu_device_from_yaml_file,
-            )
-
-            device = mapping_processes_to_gpu_device_from_yaml_file(
-                args.rank_in_node,
-                args.n_proc_per_node,
->>>>>>> 54ff23e9
                 args.gpu_mapping_file if args.using_gpu else None,
                 args.gpu_mapping_key if args.using_gpu else None,
             )
-            logging.info("device = {}".format(device))
-<<<<<<< HEAD
         else:
             device = mapping_processes_to_gpu_device_from_yaml_file(
                 args.process_id,
@@ -65,17 +43,8 @@
                 args.gpu_mapping_file if args.using_gpu else None,
                 args.gpu_mapping_key if args.using_gpu else None,
             )
+        logging.info("device = {}".format(device))
         return device
-=======
-            return device
-        else:
-            if args.using_gpu:
-                device = torch.device(
-                    "cuda:" + args.gpu_id if torch.cuda.is_available() else "cpu"
-                )
-            else:
-                device = torch.device("cpu")
->>>>>>> 54ff23e9
     elif args.training_type == "cross_device":
         if args.using_gpu:
             device = torch.device(
