import json
import logging

import redis

from fedml.computing.scheduler.comm_utils.constants import SchedulerConstants
from fedml.computing.scheduler.model_scheduler.device_server_constants import ServerConstants
from .device_model_db import FedMLModelDatabase
from fedml.core.common.singleton import Singleton


class FedMLModelCache(Singleton):
    FEDML_MODEL_DEPLOYMENT_RESULT_TAG = "FEDML_MODEL_DEPLOYMENT_RESULT-"
    FEDML_MODEL_DEPLOYMENT_STATUS_TAG = "FEDML_MODEL_DEPLOYMENT_STATUS-"
    FEDML_MODEL_DEPLOYMENT_MONITOR_TAG = "FEDML_MODEL_DEPLOYMENT_MONITOR-"
    FEDML_MODEL_END_POINT_ACTIVATION_TAG = "FEDML_MODEL_END_POINT_ACTIVATION-"
    FEDML_MODEL_END_POINT_STATUS_TAG = "FEDML_MODEL_END_POINT_STATUS-"
    FEDML_MODEL_DEVICE_INFO_TAG = "FEDML_MODEL_DEVICE_INFO_TAG-"
    FEDML_MODEL_END_POINT_TOKEN_TAG = "FEDML_MODEL_END_POINT_TOKEN_TAG-"
    FEDML_MODEL_ROUND_ROBIN_PREVIOUS_DEVICE_TAG = "FEDML_MODEL_ROUND_ROBIN_PREVIOUS_DEVICE_TAG-"
    FEDML_KEY_COUNT_PER_SCAN = 1000

    def __init__(self):
        if not hasattr(self, "redis_pool"):
            self.redis_pool = None
        if not hasattr(self, "redis_connection"):
            self.redis_connection = None
        if not hasattr(self, "model_deployment_db"):
            self.model_deployment_db = FedMLModelDatabase().get_instance()
            self.model_deployment_db.create_table()

    def setup_redis_connection(self, redis_addr, redis_port, redis_password="fedml_default"):
        _, env_redis_addr, env_redis_port, env_redis_pwd, disable_redis = \
            SchedulerConstants.get_redis_and_infer_host_env_addr()
        redis_addr = env_redis_addr if env_redis_addr is not None else redis_addr
        redis_addr = "localhost" if redis_addr is not None and redis_addr == "local" else redis_addr
        redis_port = env_redis_port if env_redis_port is not None else redis_port
        redis_password = env_redis_pwd if env_redis_pwd is not None else redis_password
        if disable_redis is not None:
            return False

        is_connected = False
        try:
            if redis_password is None or redis_password == "" or redis_password == "fedml_default":
                self.redis_pool = redis.ConnectionPool(host=redis_addr, port=int(redis_port), decode_responses=True)
            else:
                self.redis_pool = redis.ConnectionPool(host=redis_addr, port=int(redis_port),
                                                       password=redis_password, decode_responses=True)
            self.redis_connection = redis.Redis(
                connection_pool=self.redis_pool, socket_connect_timeout=SchedulerConstants.REDIS_CONN_TIMEOUT)
            self.redis_connection.set("FEDML_TEST_KEYS", "TEST")
            is_connected = True
        except Exception as e:
            is_connected = False

        if not is_connected:
            is_connected = self.setup_public_redis_connection()

        return is_connected

    def setup_public_redis_connection(self):
        is_connected = False
        try:
            self.redis_pool = redis.ConnectionPool(
                host=SchedulerConstants.get_public_redis_addr(), port=SchedulerConstants.PUBLIC_REDIS_PORT,
                password=SchedulerConstants.PUBLIC_REDIS_PASSWORD, decode_responses=True)
            self.redis_connection = redis.Redis(
                connection_pool=self.redis_pool, socket_connect_timeout=SchedulerConstants.REDIS_CONN_TIMEOUT)
            self.redis_connection.set("FEDML_TEST_KEYS", "TEST")
            is_connected = True
        except Exception as e:
            pass

        return is_connected

    def set_redis_params(self, redis_addr="local", redis_port=6379, redis_password="fedml_default"):
        if self.redis_pool is None:
            if redis_addr is None or redis_addr == "local":
                self.setup_redis_connection("localhost", redis_port, redis_password)
            else:
                self.setup_redis_connection(redis_addr, redis_port, redis_password)

    @staticmethod
    def get_instance(redis_addr="local", redis_port=6379):
        return FedMLModelCache()

    def set_deployment_result(self, end_point_id, end_point_name,
                              model_name, model_version, device_id, deployment_result):
        result_dict = {"cache_device_id": device_id, "result": deployment_result}
        try:
            self.redis_connection.rpush(self.get_deployment_result_key(end_point_id, end_point_name, model_name), json.dumps(result_dict))
        except Exception as e:
            pass
        self.model_deployment_db.set_deployment_result(end_point_id, end_point_name,
                                                       model_name, model_version,
                                                       device_id, deployment_result)

    def set_deployment_status(self, end_point_id, end_point_name,
                              model_name, model_version, device_id, deployment_status):
        status_dict = {"cache_device_id": device_id, "status": deployment_status}
        try:
            self.redis_connection.rpush(self.get_deployment_status_key(end_point_id, end_point_name, model_name), json.dumps(status_dict))
        except Exception as e:
            pass
        self.model_deployment_db.set_deployment_status(end_point_id, end_point_name,
                                                       model_name, model_version,
                                                       device_id, deployment_status)

    def delete_deployment_status(self, element: str, end_point_id, end_point_name, model_name):
<<<<<<< HEAD
        try:
            self.redis_connection.lrem(self.get_deployment_status_key(end_point_id, end_point_name, model_name),
                                       0, element)
        except Exception as e:
            pass
        # TODO: delete from SQLite database
=======
        self.redis_connection.lrem(self.get_deployment_status_key(end_point_id, end_point_name, model_name),
                                   0, element)
        device_id, _ = self.get_status_item_info(element)
        self.model_deployment_db.delete_deployment_result(device_id, end_point_id, end_point_name, model_name)
>>>>>>> b1a0a8e7

    def delete_deployment_result(self, element: str, end_point_id, end_point_name, model_name):
        try:
            self.redis_connection.lrem(self.get_deployment_result_key(end_point_id, end_point_name, model_name),
                                       0, element)
        except Exception as e:
            pass

    def get_deployment_result_list(self, end_point_id, end_point_name, model_name):
        try:
            result_list = self.redis_connection.lrange(self.get_deployment_result_key(end_point_id, end_point_name, model_name), 0, -1)
        except Exception as e:
            result_list = None

        if result_list is None or len(result_list) <= 0:
            result_list = self.model_deployment_db.get_deployment_result_list(end_point_id, end_point_name, model_name)
            try:
                for result in result_list:
                    self.redis_connection.rpush(self.get_deployment_result_key(end_point_id, end_point_name, model_name),
                                                json.dumps(result))
            except Exception as e:
                pass
        return result_list

    def delete_deployment_result(self, element: str, end_point_id, end_point_name, model_name):
        self.redis_connection.lrem(self.get_deployment_result_key(end_point_id, end_point_name, model_name),
                                   0, element)
        device_id, _ = self.get_result_item_info(element)
        self.model_deployment_db.delete_deployment_result(device_id, end_point_id, end_point_name, model_name)

    def get_deployment_result_list_size(self, end_point_id, end_point_name, model_name):
        result_list = self.get_deployment_result_list(end_point_id, end_point_name, model_name)
        return len(result_list)

    def get_deployment_status_list(self, end_point_id, end_point_name, model_name):
        try:
            status_list = self.redis_connection.lrange(self.get_deployment_status_key(end_point_id, end_point_name, model_name), 0, -1)
        except Exception as e:
            status_list = None

        if status_list is None or len(status_list) <= 0:
            status_list = self.model_deployment_db.get_deployment_status_list(end_point_id, end_point_name, model_name)
            try:
                for status in status_list:
                    self.redis_connection.rpush(self.get_deployment_status_key(end_point_id, end_point_name, model_name),
                                                json.dumps(status))
            except Exception as e:
                pass
        return status_list

    def get_deployment_status_list_size(self, end_point_id, end_point_name, model_name):
        status_list = self.get_deployment_status_list(end_point_id, end_point_name, model_name)
        return len(status_list)

    def get_status_item_info(self, status_item):
        status_item_json = json.loads(status_item)
        if isinstance(status_item_json, str):
            status_item_json = json.loads(status_item_json)
        device_id = status_item_json["cache_device_id"]
        if isinstance(status_item_json["status"], str):
            status_payload = json.loads(status_item_json["status"])
        else:
            status_payload = status_item_json["status"]
        return device_id, status_payload

    def get_result_item_info(self, result_item):
        result_item_json = json.loads(result_item)
        if isinstance(result_item_json, dict):
            result_item_json = json.loads(result_item)
        device_id = result_item_json["cache_device_id"]
        if isinstance(result_item_json["result"], str):
            result_payload = json.loads(result_item_json["result"])
        else:
            result_payload = result_item_json["result"]
        return device_id, result_payload

    def get_idle_device(self, end_point_id, end_point_name,
                        model_name, model_version,
                        check_end_point_status=True):
        # Find all deployed devices
        try:
            status_list = self.get_deployment_status_list(end_point_id, end_point_name, model_name)   # get from redis
        except Exception as e:
            logging.error(f"get_deployment_status_list failed {e}")
            return None, None

        if len(status_list) == 0:
            return None, None

        idle_device_list = list()
        if model_version == "latest":
            _, status_payload = self.get_status_item_info(status_list[-1])
            model_version = status_payload["model_version"]

        # iterate all devices, find those with correct version and deployed
        for status_item in status_list:
            try:
                device_id, status_payload = self.get_status_item_info(status_item)
                logging.info(f"status_payload {status_payload}")
                model_status = status_payload["model_status"]
                model_version_cached = status_payload["model_version"]
                end_point_id_cache = status_payload["end_point_id"]
                logging.info(f"model_version {model_version}, model_version_cache {model_version_cached}")
                if model_version == model_version_cached and \
                        model_status == ServerConstants.MSG_MODELOPS_DEPLOYMENT_STATUS_DEPLOYED:
                    idle_device_list.append({"device_id": device_id, "end_point_id": end_point_id_cache})
            except Exception as e:
                logging.info(f"Get idle device list Failed: {e}, status_item {status_item}")
                pass
        if len(idle_device_list) <= 0:
            return None, None
        logging.info(f"{len(idle_device_list)} devices has this model on it: {idle_device_list}")
        # Randomly shuffle
        # shuffle the list of deployed devices and get the first one as the target idle device.
        # if len(idle_device_list) <= 0:
        #     return None, None
        # shuffle(idle_device_list)
        # idle_device_dict = idle_device_list[0]

        # Round Robin
        total_device_num = len(idle_device_list)
        redis_round_robin_key = self.get_round_robin_prev_device(end_point_id, end_point_name, model_name, model_version)

        selected_device_index = 0
        try:
            if self.redis_connection.exists(redis_round_robin_key):
                selected_device_index = int(self.redis_connection.get(redis_round_robin_key))
                selected_device_index %= total_device_num
            else:
                selected_device_index = 0
            next_selected_device_index = (selected_device_index + 1) % total_device_num
            self.redis_connection.set(redis_round_robin_key, str(next_selected_device_index))
        except Exception as e:
            logging.info("Inference Device selection Failed:")
            logging.info(e)

        logging.info(f"Using Round Robin, the device index is {selected_device_index}")
        idle_device_dict = idle_device_list[selected_device_index]

        # Note that within the same endpoint_id, there could be one device with multiple same models
        same_model_device_rank = 0
        start = selected_device_index
        while(start != 0 and idle_device_list[start]["device_id"] == idle_device_list[start-1]["device_id"]):
            start -= 1
            same_model_device_rank += 1

        # Find deployment result from the target idle device.
        try:
            result_list = self.get_deployment_result_list(end_point_id, end_point_name, model_name)
            for result_item in result_list:
                device_id, result_payload = self.get_result_item_info(result_item)
                found_end_point_id = result_payload["end_point_id"]
                found_end_point_name = result_payload["end_point_name"]
                # Check whether the end point is activated.
                if check_end_point_status:
                    end_point_activated = self.get_end_point_activation(found_end_point_id)
                    if not end_point_activated:
                        continue

                if found_end_point_id == idle_device_dict["end_point_id"] \
                        and device_id == idle_device_dict["device_id"]:
                    if same_model_device_rank > 0:
                        same_model_device_rank -= 1
                        continue
                    logging.info(f"The chosen device is {device_id}")
                    return result_payload, device_id
        except Exception as e:
            logging.info(str(e))

        return None, None

    def get_deployment_result_with_device_id(self, end_point_id, end_point_name, model_name, device_id):
        try:
            result_list = self.get_deployment_result_list(end_point_id, end_point_name, model_name)
            for result_item in result_list:
                result_device_id, result_payload = self.get_result_item_info(result_item)
                found_end_point_id = result_payload["end_point_id"]

                end_point_activated = self.get_end_point_activation(found_end_point_id)
                if str(found_end_point_id) == str(end_point_id) and str(result_device_id) == str(device_id):
                    return result_payload, end_point_activated
        except Exception as e:
            logging.info(e)

        return None, False

    def set_end_point_status(self, end_point_id, end_point_name, status):
        try:
            self.redis_connection.set(self.get_end_point_status_key(end_point_id), status)
        except Exception as e:
            pass
        self.model_deployment_db.set_end_point_status(end_point_id, end_point_name, status)

    def get_end_point_status(self, end_point_id):
        status = None
        try:
            if self.redis_connection.exists(self.get_end_point_status_key(end_point_id)):
                status = self.redis_connection.get(self.get_end_point_status_key(end_point_id))
        except Exception as e:
            status = None

        if status is None:
            status = self.model_deployment_db.get_end_point_status(end_point_id)
            if status is not None:
                try:
                    self.redis_connection.set(self.get_end_point_status_key(end_point_id), status)
                except Exception as e:
                    pass
            return status
        return status

    def set_end_point_activation(self, end_point_id, end_point_name, activate_status):
        status = 1 if activate_status else 0
        try:
            self.redis_connection.set(self.get_end_point_activation_key(end_point_id), status)
        except Exception as e:
            pass
        self.model_deployment_db.set_end_point_activation(end_point_id, end_point_name, status)

    def delete_end_point(self, end_point_id, end_point_name, model_name, model_version):
        try:
            print("Will Delete the realated redis keys permanently")
            self.redis_connection.expire(self.get_deployment_result_key(end_point_id, end_point_name, model_name), ServerConstants.MODEL_CACHE_KEY_EXPIRE_TIME)
            self.redis_connection.expire(self.get_deployment_status_key(end_point_id, end_point_name, model_name), ServerConstants.MODEL_CACHE_KEY_EXPIRE_TIME)
            self.redis_connection.expire(self.get_monitor_metrics_key(end_point_id, end_point_name, model_name, model_version), ServerConstants.MODEL_CACHE_KEY_EXPIRE_TIME)
            self.redis_connection.expire(self.get_deployment_token_key(end_point_id, end_point_name, model_name), ServerConstants.MODEL_CACHE_KEY_EXPIRE_TIME)
            self.redis_connection.expire(self.get_round_robin_prev_device(end_point_id, end_point_name, model_name, model_version), ServerConstants.MODEL_CACHE_KEY_EXPIRE_TIME)
            self.redis_connection.expire(self.get_deployment_device_info_key(end_point_id), ServerConstants.MODEL_CACHE_KEY_EXPIRE_TIME)
            self.redis_connection.expire(self.get_end_point_activation_key(end_point_id), ServerConstants.MODEL_CACHE_KEY_EXPIRE_TIME)
            self.redis_connection.expire(self.get_end_point_status_key(end_point_id), ServerConstants.MODEL_CACHE_KEY_EXPIRE_TIME)
        except Exception as e:
            pass

    def get_end_point_activation(self, end_point_id):
        status_int = -1
        try:
            if self.redis_connection.exists(self.get_end_point_activation_key(end_point_id)):
                status_int = self.redis_connection.get(self.get_end_point_activation_key(end_point_id))
        except Exception as e:
            pass

        if status_int == -1:
            status_int = self.model_deployment_db.get_end_point_activation(end_point_id)
            try:
                self.redis_connection.set(self.get_end_point_activation_key(end_point_id), status_int)
            except Exception as e:
                pass

        status = True if int(status_int) == 1 else False
        return status

    def get_end_point_full_key_by_id(self, end_point_id):
        # e.g. FEDML_MODEL_DEPLOYMENT_STATUS--1234-dummy_endpoint_name-dummy_model_name
        target_prefix = f"{FedMLModelCache.FEDML_MODEL_DEPLOYMENT_STATUS_TAG}-{end_point_id}-*"
        status_list = list()
        for key in self.redis_connection.scan_iter(target_prefix):
            status_list.append(key)
        if len(status_list) <= 0:
            return None
        status_key = status_list[0]
        return status_key

    def set_end_point_device_info(self, end_point_id, end_point_name, device_info):
        try:
            self.redis_connection.set(self.get_deployment_device_info_key(end_point_id), device_info)
        except Exception as e:
            pass
        self.model_deployment_db.set_end_point_device_info(end_point_id, end_point_name, device_info)

    def get_end_point_device_info(self, end_point_id):
        device_info = None
        try:
            if self.redis_connection.exists(self.get_deployment_device_info_key(end_point_id)):
                device_info = self.redis_connection.get(self.get_deployment_device_info_key(end_point_id))
        except Exception as e:
            device_info = None

        if device_info is None:
            device_info = self.model_deployment_db.get_end_point_device_info(end_point_id)
            if device_info is not None:
                try:
                    self.redis_connection.set(self.get_deployment_device_info_key(end_point_id), device_info)
                except Exception as e:
                    pass

        return device_info

    def set_end_point_token(self, end_point_id, end_point_name, model_name, token):
        try:
            if self.redis_connection.exists(self.get_deployment_token_key(end_point_id, end_point_name, model_name)):
                return
            self.redis_connection.set(self.get_deployment_token_key(end_point_id, end_point_name, model_name), token)
        except Exception as e:
            pass

        self.model_deployment_db.set_end_point_token(end_point_id, end_point_name, model_name, token)

    def get_end_point_token(self, end_point_id, end_point_name, model_name):
        token = None
        try:
            if self.redis_connection.exists(self.get_deployment_token_key(end_point_id, end_point_name, model_name)):
                token = self.redis_connection.get(self.get_deployment_token_key(end_point_id, end_point_name, model_name))
        except Exception as e:
            token = None

        if token is None:
            token = self.model_deployment_db.get_end_point_token(end_point_id, end_point_name, model_name)
            if token is not None:
                try:
                    self.redis_connection.set(self.get_deployment_token_key(end_point_id, end_point_name, model_name), token)
                except Exception as e:
                    pass

        return token

    def get_deployment_result_key(self, end_point_id, end_point_name, model_name):
        return "{}-{}-{}-{}".format(FedMLModelCache.FEDML_MODEL_DEPLOYMENT_RESULT_TAG, end_point_id, end_point_name, model_name)

    def get_deployment_status_key(self, end_point_id, end_point_name, model_name):
        return "{}-{}-{}-{}".format(FedMLModelCache.FEDML_MODEL_DEPLOYMENT_STATUS_TAG, end_point_id, end_point_name, model_name)

    def get_end_point_status_key(self, end_point_id):
        return "{}{}".format(FedMLModelCache.FEDML_MODEL_END_POINT_STATUS_TAG, end_point_id)

    def get_end_point_activation_key(self, end_point_id):
        return "{}{}".format(FedMLModelCache.FEDML_MODEL_END_POINT_ACTIVATION_TAG, end_point_id)

    def get_deployment_device_info_key(self, end_point_id):
        return "{}{}".format(FedMLModelCache.FEDML_MODEL_DEVICE_INFO_TAG, end_point_id)

    def get_deployment_token_key(self, end_point_id, end_point_name, model_name):
        return "{}-{}-{}-{}".format(FedMLModelCache.FEDML_MODEL_END_POINT_TOKEN_TAG, end_point_id, end_point_name, model_name)

    def get_round_robin_prev_device(self, end_point_id, end_point_name, model_name, version):
        return "{}-{}-{}-{}-{}".format(FedMLModelCache.FEDML_MODEL_ROUND_ROBIN_PREVIOUS_DEVICE_TAG, end_point_id, end_point_name, model_name, version)

    def set_monitor_metrics(self, end_point_id, end_point_name,
                            model_name, model_version,
                            total_latency, avg_latency,
                            total_request_num, current_qps,
                            avg_qps, timestamp, device_id):
        metrics_dict = {"total_latency": total_latency, "avg_latency": avg_latency,
                        "total_request_num": total_request_num, "current_qps": current_qps,
                        "avg_qps": avg_qps, "timestamp": timestamp, "device_id": device_id}
        try:
            self.redis_connection.rpush(self.get_monitor_metrics_key(end_point_id, end_point_name, model_name, model_version),
                                        json.dumps(metrics_dict))
        except Exception as e:
            pass
        self.model_deployment_db.set_monitor_metrics(end_point_id, end_point_name,
                                                     model_name, model_version,
                                                     total_latency, avg_latency,
                                                     total_request_num, current_qps,
                                                     avg_qps, timestamp, device_id)

    def get_latest_monitor_metrics(self, end_point_id, end_point_name, model_name, model_version):
        try:
            if self.redis_connection.exists(self.get_monitor_metrics_key(end_point_id, end_point_name, model_name, model_version)):
                return self.redis_connection.lindex(self.get_monitor_metrics_key(end_point_id, end_point_name, model_name, model_version), -1)
        except Exception as e:
            pass

        metrics_dict = self.model_deployment_db.get_latest_monitor_metrics(end_point_id, end_point_name, model_name, model_version)
        if metrics_dict is not None:
            try:
                self.redis_connection.rpush(self.get_monitor_metrics_key(end_point_id, end_point_name, model_name, model_version),
                                            metrics_dict)
            except Exception as e:
                pass

        return metrics_dict

    def get_monitor_metrics_item(self, end_point_id, end_point_name, model_name, model_version, index):
        try:
            if self.redis_connection.exists(self.get_monitor_metrics_key(end_point_id, end_point_name, model_name, model_version)):
                metrics_item = self.redis_connection.lindex(self.get_monitor_metrics_key(end_point_id, end_point_name, model_name,
                                                                                     model_version), index)
                return metrics_item, index+1
        except Exception as e:
            pass

        metrics_dict = self.model_deployment_db.get_monitor_metrics_item(end_point_id, end_point_name, model_name, model_version, index)
        if metrics_dict is not None:
            try:
                self.redis_connection.rpush(self.get_monitor_metrics_key(end_point_id, end_point_name, model_name, model_version),
                                            metrics_dict)
            except Exception as e:
                pass
            return metrics_dict, index+1

        return None, 0

    def get_metrics_item_info(self, metrics_item):
        metrics_item_json = json.loads(metrics_item)
        total_latency = metrics_item_json["total_latency"]
        avg_latency = metrics_item_json["avg_latency"]
        total_request_num = metrics_item_json["total_request_num"]
        current_qps = metrics_item_json["current_qps"]
        avg_qps = metrics_item_json["avg_qps"]
        timestamp = metrics_item_json["timestamp"]
        device_id = metrics_item_json["device_id"]
        return total_latency, avg_latency, total_request_num, current_qps, avg_qps, timestamp, device_id

    def get_monitor_metrics_key(self,end_point_id, end_point_name, model_name, model_version):
        return "{}{}-{}-{}-{}".format(FedMLModelCache.FEDML_MODEL_DEPLOYMENT_MONITOR_TAG,
                                      end_point_id, end_point_name, model_name, model_version)


if __name__ == "__main__":
    _end_point_id_ = "4f63aa70-312e-4a9c-872d-cc6e8d95f95b"
    _end_point_name_ = "my-llm"
    _model_name_ = "my-model"
    _model_version_ = "v1"
    _status_list_ = FedMLModelCache.get_instance().get_deployment_status_list(_end_point_id_, _end_point_name_, _model_name_)
    _result_list_ = FedMLModelCache.get_instance().get_deployment_result_list(_end_point_id_, _end_point_name_, _model_name_)
    idle_result_payload = FedMLModelCache.get_instance().get_idle_device(_end_point_id_, _end_point_name_, _model_name_, _model_version_)<|MERGE_RESOLUTION|>--- conflicted
+++ resolved
@@ -107,19 +107,10 @@
                                                        device_id, deployment_status)
 
     def delete_deployment_status(self, element: str, end_point_id, end_point_name, model_name):
-<<<<<<< HEAD
-        try:
-            self.redis_connection.lrem(self.get_deployment_status_key(end_point_id, end_point_name, model_name),
-                                       0, element)
-        except Exception as e:
-            pass
-        # TODO: delete from SQLite database
-=======
         self.redis_connection.lrem(self.get_deployment_status_key(end_point_id, end_point_name, model_name),
                                    0, element)
         device_id, _ = self.get_status_item_info(element)
         self.model_deployment_db.delete_deployment_result(device_id, end_point_id, end_point_name, model_name)
->>>>>>> b1a0a8e7
 
     def delete_deployment_result(self, element: str, end_point_id, end_point_name, model_name):
         try:
