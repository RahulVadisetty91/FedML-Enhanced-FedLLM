import copy
import json
import logging
import multiprocessing
import platform
import sys

from multiprocessing import Process
import os
import shutil
import subprocess
import threading

import time
import traceback
import urllib
import uuid
import zipfile
from os import listdir

import requests
import torch

import fedml
from fedml.computing.scheduler.comm_utils.run_process_utils import RunProcessUtils

from ..comm_utils import sys_utils
from .device_server_data_interface import FedMLServerDataInterface
from ....core.mlops.mlops_runtime_log import MLOpsRuntimeLog

from ....core.distributed.communication.mqtt.mqtt_manager import MqttManager
from ..comm_utils.yaml_utils import load_yaml_config
from .device_client_constants import ClientConstants
from .device_server_constants import ServerConstants

from ....core.mlops.mlops_metrics import MLOpsMetrics

from ....core.mlops.mlops_configs import MLOpsConfigs
from ....core.mlops.mlops_runtime_log_daemon import MLOpsRuntimeLogDaemon
from ....core.mlops.mlops_status import MLOpsStatus
from ..comm_utils.sys_utils import get_sys_runner_info, get_python_program
from .device_model_cache import FedMLModelCache
from .device_model_msg_object import FedMLModelMsgObject
#from ....serving.fedml_server import FedMLModelServingServer
from ....core.mlops.mlops_utils import MLOpsUtils


class RunnerError(BaseException):
    """ Runner failed. """
    pass


class RunnerCompletedError(Exception):
    """ Runner completed. """
    pass


class FedMLServerRunner:
    FEDML_CLOUD_SERVER_PREFIX = "fedml-server-run-"

    def __init__(self, args, run_id=0, request_json=None, agent_config=None, edge_id=0):
        self.inference_gateway_process = None
        self.local_api_process = None
        self.run_process_event = None
        self.run_process_event_map = dict()
        self.run_process_completed_event = None
        self.run_process_completed_event_map = dict()
        self.run_as_cloud_agent = False
        self.run_as_cloud_server = False
        self.run_as_edge_server_and_agent = False
        self.run_as_cloud_server_and_agent = False
        self.fedml_packages_base_dir = None
        self.fedml_packages_unzip_dir = None
        self.mqtt_mgr = None
        self.running_request_json = dict()
        self.run_id = run_id
        self.client_mqtt_mgr = None
        self.client_mqtt_is_connected = False
        self.client_mqtt_lock = None
        self.unique_device_id = None
        self.edge_id = edge_id
        self.server_agent_id = 0
        if request_json is not None:
            self.server_agent_id = request_json.get("server_id", 0)
        self.process = None
        self.args = args
        self.request_json = copy.deepcopy(request_json)
        self.version = args.version
        self.device_id = args.device_id
        self.cur_dir = os.path.split(os.path.realpath(__file__))[0]
        if args.current_running_dir is not None:
            self.cur_dir = args.current_running_dir

        self.agent_config = agent_config
        self.fedml_data_base_package_dir = os.path.join("/", "fedml", "data")
        self.fedml_data_local_package_dir = os.path.join("/", "fedml", "fedml-package", "fedml", "data")
        self.fedml_data_dir = self.fedml_data_base_package_dir
        self.fedml_config_dir = os.path.join("/", "fedml", "conf")

        self.FEDML_DYNAMIC_CONSTRAIN_VARIABLES = {}

        self.mlops_metrics = None
        self.run_status = None
        self.infer_host = "127.0.0.1"
        self.redis_addr = "local"
        self.redis_port = "6379"
        self.redis_password = "fedml_default"

        self.slave_deployment_statuses_mapping = {}
        self.slave_deployment_results_mapping = {}

        self.model_runner_mapping = dict()
        self.ntp_offset = MLOpsUtils.get_ntp_offset()

    def build_dynamic_constrain_variables(self, run_id, run_config):
        pass

    def unzip_file(self, zip_file, unzip_file_path):
        unziped_file_name = ""
        if zipfile.is_zipfile(zip_file):
            with zipfile.ZipFile(zip_file, "r") as zipf:
                zipf.extractall(unzip_file_path)
                unziped_file_name = zipf.namelist()[0]

        return unziped_file_name

    def package_download_progress(self, count, blksize, filesize):
        self.check_runner_stop_event()

        downloaded = count * blksize
        downloaded = filesize if downloaded > filesize else downloaded
        progress = (downloaded / filesize * 100) if filesize != 0 else 0
        progress_int = int(progress)
        downloaded_kb = format(downloaded / 1024, '.2f')

        # since this hook funtion is stateless, we need a state to avoid printing progress repeatly
        if count == 0:
            self.prev_download_progress = 0
        if progress_int != self.prev_download_progress and progress_int % 5 == 0:
            self.prev_download_progress = progress_int
            logging.info("package downloaded size {} KB, progress {}%".format(downloaded_kb, progress_int))

    def retrieve_and_unzip_package(self, package_name, package_url):
        local_package_path = ServerConstants.get_model_package_dir()
        if not os.path.exists(local_package_path):
            os.makedirs(local_package_path, exist_ok=True)
        local_package_file = "{}.zip".format(os.path.join(local_package_path, package_name))
        if os.path.exists(local_package_file):
            os.remove(local_package_file)
        urllib.request.urlretrieve(package_url, filename=None, reporthook=self.package_download_progress) # do not rename
        unzip_package_path = ServerConstants.get_model_dir()
        self.fedml_packages_base_dir = unzip_package_path
        try:
            shutil.rmtree(
                os.path.join(unzip_package_path, package_name), ignore_errors=True
            )
        except Exception as e:
            pass
        logging.info("local_package_file {}, unzip_package_path {}".format(
            local_package_file, unzip_package_path))
        package_name = self.unzip_file(local_package_file, unzip_package_path)
        unzip_package_path = os.path.join(unzip_package_path, package_name)
        return unzip_package_path

    def update_local_fedml_config(self, run_id, run_config):
        model_config = run_config
        model_name = model_config["model_name"]
        model_storage_url = model_config["model_storage_url"]
        scale_min = model_config.get("instance_scale_min", 0)
        scale_max = model_config.get("instance_scale_max", 0)
        inference_engine = model_config.get("inference_engine", 0)
        inference_end_point_id = run_id

        # Copy config file from the client
        unzip_package_path = self.retrieve_and_unzip_package(
            model_name, model_storage_url
        )
        fedml_local_config_file = os.path.join(unzip_package_path, "fedml_model_config.yaml")

        # Load the above config to memory
        package_conf_object = {}
        if os.path.exists(fedml_local_config_file):
            package_conf_object = load_yaml_config(fedml_local_config_file)

        return unzip_package_path, package_conf_object

    def get_usr_indicated_token(self, request_json) -> str:
        usr_indicated_token = ""
        if "parameters" in request_json and "authentication_token" in request_json["parameters"]:
            usr_indicated_token = request_json["parameters"]["authentication_token"]
        return usr_indicated_token
    
    def build_dynamic_args(self, run_config, package_conf_object, base_dir):
        pass

    def run(self, process_event, completed_event):
        # print(f"Model master runner process id {os.getpid()}, run id {self.run_id}")

        if platform.system() != "Windows":
            os.setsid()

        os.environ['PYTHONWARNINGS'] = 'ignore:semaphore_tracker:UserWarning'
        os.environ.setdefault('PYTHONWARNINGS', 'ignore:semaphore_tracker:UserWarning')

        self.run_process_event = process_event
        self.run_process_completed_event = completed_event
        try:
            MLOpsUtils.set_ntp_offset(self.ntp_offset)

            self.setup_client_mqtt_mgr()

            self.run_impl()
        except RunnerError:
            logging.info("Runner stopped.")
            self.mlops_metrics.report_server_training_status(
                self.run_id, ServerConstants.MSG_MLOPS_SERVER_STATUS_KILLED,
                is_from_model=True, edge_id=self.edge_id)
        except RunnerCompletedError:
            logging.info("Runner completed.")
        except Exception as e:
            logging.error("Runner exits with exceptions.")
            self.mlops_metrics.report_server_training_status(
                self.run_id, ServerConstants.MSG_MLOPS_SERVER_STATUS_FAILED,
                is_from_model=True, edge_id=self.edge_id)
            MLOpsRuntimeLogDaemon.get_instance(self.args).stop_log_processor(self.run_id, self.edge_id)
            if self.mlops_metrics is not None:
                self.mlops_metrics.stop_sys_perf()
            time.sleep(3)
            time.sleep(3)
            sys_utils.cleanup_all_fedml_server_login_processes(ServerConstants.SERVER_LOGIN_PROGRAM,
                                                               clean_process_group=False)
            sys.exit(1)
        finally:
            logging.info("Release resources.")
            MLOpsRuntimeLogDaemon.get_instance(self.args).stop_log_processor(self.run_id, self.edge_id)
            if self.mlops_metrics is not None:
                self.mlops_metrics.stop_sys_perf()
            time.sleep(3)
            if not self.run_as_cloud_server:
                self.release_client_mqtt_mgr()

    def parse_model_run_params(self, running_json):
        run_id = running_json["end_point_id"]
        end_point_name = running_json["end_point_name"]
        token = running_json["token"]
        user_id = running_json["user_id"]
        user_name = running_json["user_name"]
        device_ids = running_json["device_ids"]
        device_objs = running_json["device_objs"]

        model_config = running_json["model_config"]
        model_name = model_config["model_name"]
        model_id = model_config["model_id"]
        model_storage_url = model_config["model_storage_url"]
        scale_min = model_config.get("instance_scale_min", 0)
        scale_max = model_config.get("instance_scale_max", 0)
        inference_engine = model_config.get("inference_engine", 0)
        model_is_from_open = model_config["is_from_open"]
        inference_end_point_id = run_id
        use_gpu = "gpu"  # TODO: Get GPU from device infos
        memory_size = "256m"  # TODO: Get Memory size for each instance
        model_version = model_config["model_version"]
        inference_port = model_config.get("inference_external_api_port", ServerConstants.MODEL_INFERENCE_DEFAULT_PORT)

        return run_id, end_point_name, token, user_id, user_name, device_ids, device_objs, model_config, model_name, \
            model_id, model_storage_url, scale_min, scale_max, inference_engine, model_is_from_open, \
            inference_end_point_id, use_gpu, memory_size, model_version, inference_port

    def inference_run(self):
        # run_id, end_point_name, token, user_id, user_name, device_ids, device_objs, model_config, model_name, \
        #     model_id, model_storage_url, scale_min, scale_max, inference_engine, model_is_from_open, \
        #     inference_end_point_id, use_gpu, memory_size, model_version, inference_port = self.parse_model_run_params(self.request_json)
        #
        # inference_server = FedMLModelServingServer(self.args,
        #                                            end_point_name,
        #                                            model_name,
        #                                            model_version,
        #                                            inference_request=self.request_json)
        # inference_server.run()
        pass

    def run_impl(self):
        run_id, end_point_name, token, user_id, user_name, device_ids, device_objs, model_config, model_name, \
            model_id, model_storage_url, scale_min, scale_max, inference_engine, model_is_from_open, \
            inference_end_point_id, use_gpu, memory_size, model_version, inference_port = self.parse_model_run_params(self.request_json)

        logging.info("model deployment request: {}".format(self.request_json))

        # Initiate an FedMLInferenceServer object which the request will be forwarded to
        # server_runner = FedMLServerRunner(
        #     self.args, run_id=self.run_id, request_json=self.request_json, agent_config=self.agent_config
        # )
        # inference_process = Process(target=server_runner.inference_run)
        # inference_process.start()

        logging.info("send deployment stages...")

        self.mlops_metrics.report_sys_perf(self.args, self.agent_config["mqtt_config"], run_id=run_id)

        self.check_runner_stop_event()

        # Send stage: MODEL_DEPLOYMENT_STAGE4 = "ForwardRequest2Slave"
        self.send_deployment_stages(self.run_id, model_name, model_id,
                                    "",
                                    ServerConstants.MODEL_DEPLOYMENT_STAGE4["index"],
                                    ServerConstants.MODEL_DEPLOYMENT_STAGE4["text"],
                                    ServerConstants.MODEL_DEPLOYMENT_STAGE4["text"])

        self.args.run_id = self.run_id
        MLOpsRuntimeLog.get_instance(self.args).init_logs(show_stdout_log=True)

        # report server running status
        logging.info("report deployment status...")
        self.check_runner_stop_event()
        self.mlops_metrics.report_server_training_status(
            run_id, ServerConstants.MSG_MLOPS_SERVER_STATUS_STARTING, edge_id=self.edge_id,
            is_from_model=True, running_json=json.dumps(self.request_json))
        self.send_deployment_status(self.run_id, end_point_name,
                                    model_name, "",
                                    ServerConstants.MSG_MODELOPS_DEPLOYMENT_STATUS_DEPLOYING)

        # start unified inference server
        self.start_device_inference_gateway(
            run_id, end_point_name, model_id, model_name, model_version, inference_port=inference_port)

        # start inference monitor server
        self.start_device_inference_monitor(run_id, end_point_name, model_id, model_name, model_version)

        self.mlops_metrics.broadcast_server_training_status(
            run_id, ServerConstants.MSG_MLOPS_SERVER_STATUS_FINISHED,
            is_from_model=True, edge_id=self.edge_id)

        # forward deployment request to slave devices
        logging.info("send the model inference request to slave devices...")
        self.check_runner_stop_event()

        # Diff could be scale out
        should_added_devices = self.send_deployment_start_request_to_edges()

        # Diff could be scale in
        self.send_deployment_delete_request_to_edges(payload=json.dumps(self.request_json), model_msg_object=None)

        if len(should_added_devices) == 0:
            ip = self.get_ip_address()
            master_port = os.getenv("FEDML_MASTER_PORT", None)
            if master_port is not None:
                inference_port = int(master_port)
            model_inference_port = inference_port
            if ip.startswith("http://") or ip.startswith("https://"):
                model_inference_url = "{}/api/v1/predict".format(ip)
            else:
                model_inference_url = "http://{}:{}/api/v1/predict".format(ip, model_inference_port)

            self.send_deployment_status(self.run_id, end_point_name,
                                        model_name,
                                        model_inference_url,
                                        ServerConstants.MSG_MODELOPS_DEPLOYMENT_STATUS_DEPLOYED)

        while True:
            self.check_runner_stop_event()
            time.sleep(3)

    def check_runner_stop_event(self):
        if self.run_process_event is not None and self.run_process_event.is_set():
            logging.info("Received stopping event.")
            raise RunnerError("Runner stopped")

        if self.run_process_completed_event is not None and self.run_process_completed_event.is_set():
            logging.info("Received completed event.")
            raise RunnerCompletedError("Runner completed")

    def start_device_inference_gateway(
            self, run_id, end_point_name, model_id,
            model_name, model_version, inference_port=ServerConstants.MODEL_INFERENCE_DEFAULT_PORT):
        # start unified inference server
        running_model_name = ServerConstants.get_running_model_name(end_point_name,
                                                                    model_name, model_version, run_id, model_id)
        python_program = get_python_program()
        master_port = os.getenv("FEDML_MASTER_PORT", None)
        if master_port is not None:
            inference_port = int(master_port)
        if not ServerConstants.is_running_on_k8s():
            logging.info(f"start the model inference gateway, end point {run_id}, model name {model_name}...")
            self.check_runner_stop_event()

            inference_gw_cmd = "fedml.computing.scheduler.model_scheduler.device_model_inference:api"
            inference_gateway_pids = RunProcessUtils.get_pid_from_cmd_line(inference_gw_cmd)
            if inference_gateway_pids is None or len(inference_gateway_pids) <= 0:
                self.inference_gateway_process = ServerConstants.exec_console_with_script(
                    "REDIS_ADDR=\"{}\" REDIS_PORT=\"{}\" REDIS_PASSWORD=\"{}\" "
                    "END_POINT_Name=\"{}\" "
                    "MODEL_NAME=\"{}\" MODEL_VERSION=\"{}\" MODEL_INFER_URL=\"{}\" VERSION=\"{}\" "
                    "{} -m uvicorn {} --host 0.0.0.0 --port {} --reload "
                    "--log-level critical".format(
                        self.redis_addr, self.redis_port, self.redis_password,
                        end_point_name,
                        model_name, model_version, "", self.args.version,
                        python_program, inference_gw_cmd, str(inference_port)),
                    should_capture_stdout=False,
                    should_capture_stderr=False
                )

    def start_device_inference_monitor(self, run_id, end_point_name,
                                       model_id, model_name, model_version, check_stopped_event=True):
        # start inference monitor server
        logging.info(f"start the model inference monitor, end point {run_id}, model name {model_name}...")
        if check_stopped_event:
            self.check_runner_stop_event()
        run_id_str = str(run_id)
        pip_source_dir = os.path.dirname(__file__)
        monitor_file = os.path.join(pip_source_dir, "device_model_monitor.py")
        python_program = get_python_program()
        running_model_name = ServerConstants.get_running_model_name(end_point_name,
                                                                    model_name, model_version, run_id, model_id)
        self.monitor_process = ServerConstants.exec_console_with_shell_script_list(
            [
                python_program,
                monitor_file,
                "-v",
                self.args.version,
                "-ep",
                run_id_str,
                "-epn",
                str(end_point_name),
                "-mi",
                str(model_id),
                "-mn",
                model_name,
                "-mv",
                model_version,
                "-iu",
                "infer_url",
                "-ra",
                self.redis_addr,
                "-rp",
                self.redis_port,
                "-rpw",
                self.redis_password
            ],
            should_capture_stdout=False,
            should_capture_stderr=False
        )

    def stop_device_inference_monitor(self, run_id, end_point_name, model_id, model_name, model_version):
        # stop inference monitor server
        logging.info(f"stop the model inference monitor, end point {run_id}, model name {model_name}...")
        sys_utils.cleanup_model_monitor_processes(run_id, end_point_name,
                                                  model_id, model_name, model_version)

    def cleanup_run_when_finished(self):
        logging.info("Cleanup run successfully when finished.")

        self.mlops_metrics.broadcast_server_training_status(
            self.run_id, ServerConstants.MSG_MLOPS_SERVER_STATUS_FINISHED,
            is_from_model=True, edge_id=self.edge_id
        )

        try:
            self.mlops_metrics.stop_sys_perf()
        except Exception as ex:
            pass

        time.sleep(1)

        try:
            local_package_path = ServerConstants.get_package_download_dir()
            for package_file in listdir(local_package_path):
                if os.path.basename(package_file).startswith("run_" + str(self.run_id)):
                    shutil.rmtree(os.path.join(local_package_path, package_file), ignore_errors=True)
        except Exception as e:
            pass

    def cleanup_run_when_starting_failed(self):
        logging.info("Cleanup run successfully when starting failed.")

        self.mlops_metrics.broadcast_server_training_status(
            self.run_id, ServerConstants.MSG_MLOPS_SERVER_STATUS_FAILED,
            is_from_model=True, edge_id=self.edge_id)

        try:
            self.mlops_metrics.stop_sys_perf()
        except Exception as ex:
            pass

        time.sleep(1)

        try:
            local_package_path = ServerConstants.get_package_download_dir()
            for package_file in listdir(local_package_path):
                if os.path.basename(package_file).startswith("run_" + str(self.run_id)):
                    shutil.rmtree(os.path.join(local_package_path, package_file), ignore_errors=True)
        except Exception as e:
            pass

    def callback_deployment_result_message(self, topic=None, payload=None):
        # Save deployment result to local cache
        topic_splits = str(topic).split('/')
        device_id = topic_splits[-1]
        payload_json = json.loads(payload)
        end_point_id = payload_json["end_point_id"]
        end_point_name = payload_json["end_point_name"]
        model_id = payload_json["model_id"]
        model_name = payload_json["model_name"]
        model_version = payload_json["model_version"]
        model_status = payload_json["model_status"]
        inference_port = payload_json.get("inference_external_api_port", ServerConstants.MODEL_INFERENCE_DEFAULT_PORT)
        FedMLModelCache.get_instance().set_redis_params(self.redis_addr, self.redis_port, self.redis_password)
        FedMLModelCache.get_instance(self.redis_addr, self.redis_port). \
            set_deployment_result(end_point_id, end_point_name,
                                  model_name, model_version,
                                  device_id, payload)
        self.slave_deployment_results_mapping[device_id] = model_status

        logging.info("callback_deployment_result_message: topic {}, payload {}, mapping {}.".format(
            topic, payload, self.slave_deployment_results_mapping))

        # When all deployments are finished
        device_id_list = self.request_json["device_ids"]
        if len(device_id_list) <= len(self.slave_deployment_results_mapping) + 1:
            is_exist_deployed_model = False
            failed_to_deploy_all_models = True
            for device_item in device_id_list:
                status = self.slave_deployment_results_mapping. \
                    get(str(device_item), ClientConstants.MSG_MODELOPS_DEPLOYMENT_STATUS_FAILED)
                if status == ClientConstants.MSG_MODELOPS_DEPLOYMENT_STATUS_FAILED:
                    pass
                else:
                    failed_to_deploy_all_models = False
                    if status == ClientConstants.MSG_MODELOPS_DEPLOYMENT_STATUS_DEPLOYED:
                        is_exist_deployed_model = True
                        break

            # Failed to deploy models.
            if failed_to_deploy_all_models:
                # Send stage: MODEL_DEPLOYMENT_STAGE5 = "StartInferenceIngress"
                self.send_deployment_stages(self.run_id, model_name, model_id,
                                            "",
                                            ServerConstants.MODEL_DEPLOYMENT_STAGE5["index"],
                                            ServerConstants.MODEL_DEPLOYMENT_STAGE5["text"],
                                            "Failed to deploy the model to all devices.")
                FedMLModelCache.get_instance(self.redis_addr, self.redis_port). \
                    set_deployment_result(end_point_id, end_point_name,
                                          model_name, model_version,
                                          self.edge_id, payload)
                return
            if not is_exist_deployed_model:
                return

            # 1. We should generate one unified inference api
<<<<<<< HEAD
            ip = self.get_ip_address()
            master_port = os.getenv("FEDML_MASTER_PORT", None)
            if master_port is not None:
                inference_port = int(master_port)
            model_inference_port = inference_port
=======
            ip = ServerConstants.get_local_ip()
            model_inference_port = ServerConstants.MODEL_INFERENCE_DEFAULT_PORT
            # model_inference_url = "http://{}:{}/api/v1/end_point_{}/model_id_{}" \
            #                       "/model_name_{}/model_version_{}/predict".format(ip, str(model_inference_port),
            #                                                                        end_point_id,
            #                                                                        model_id,
            #                                                                        model_name,
            #                                                                        model_version)
            if self.infer_host is not None and self.infer_host != "127.0.0.1" and self.infer_host != "localhost":
                ip = self.infer_host
>>>>>>> 773c4767
            if ip.startswith("http://") or ip.startswith("https://"):
                model_inference_url = "{}/api/v1/predict".format(ip)
            else:
                model_inference_url = "http://{}:{}/api/v1/predict".format(ip, model_inference_port)

            # Send stage: MODEL_DEPLOYMENT_STAGE5 = "StartInferenceIngress"
            self.send_deployment_stages(self.run_id, model_name, model_id,
                                        model_inference_url,
                                        ServerConstants.MODEL_DEPLOYMENT_STAGE5["index"],
                                        ServerConstants.MODEL_DEPLOYMENT_STAGE5["text"],
                                        "inference url: {}".format(model_inference_url))

            # 2. We should send to MBE(ModelOps Backend)
            model_slave_url = payload_json["model_url"]
            payload_json["model_url"] = model_inference_url
            payload_json["port"] = model_inference_port
            token = FedMLModelCache.get_instance(self.redis_addr, self.redis_port). \
                get_end_point_token(end_point_name, model_name)

            model_metadata = payload_json["model_metadata"]
            model_inputs = model_metadata["inputs"]
            ret_inputs = list()
            if "type" in model_metadata and model_metadata["type"] == "default":
                payload_json["input_json"] = {"end_point_name": end_point_name,
                                            "model_name": model_name,
                                            "token": str(token),
                                            "inputs": model_inputs,
                                            "outputs": []}
                payload_json["output_json"] = model_metadata["outputs"]
            else:
                for input_item in model_inputs:
                    ret_item = input_item
                    shape = ret_item["shape"]
                    data_type = ret_item["datatype"]
                    if ServerConstants.MODEL_DATA_TYPE_MAPPING[data_type] == ServerConstants.MODEL_DATA_TYPE_INT:
                        for i in range(len(shape)):
                            if shape[i] == -1:  # if input shape is dynamic, we set a default value 1
                                shape[i] = 1
                        ret_item["data"] = torch.randint(0, 1, shape).tolist()
                    else:
                        for i in range(len(shape)):
                            if shape[i] == -1:  # if input shape is dynamic, we set a default value 1
                                shape[i] = 1
                        ret_item["data"] = torch.zeros(shape).tolist()
                    ret_inputs.append(ret_item)
                
                payload_json["input_json"] = {"end_point_name": end_point_name,
                                            "model_name": model_name,
                                            "token": str(token),
                                            "inputs": ret_inputs,
                                            "outputs": model_metadata["outputs"]}
                payload_json["output_json"] = model_metadata["outputs"]
            FedMLModelCache.get_instance(self.redis_addr, self.redis_port). \
                set_deployment_result(end_point_id, end_point_name,
                                      model_name, model_version,
                                      self.edge_id, json.dumps(payload_json))
            FedMLModelCache.get_instance(self.redis_addr, self.redis_port). \
                set_end_point_activation(end_point_id, end_point_name, True)
            self.send_deployment_results_with_payload(self.run_id, end_point_name, payload_json)

            payload_json_saved = payload_json
            payload_json_saved["model_slave_url"] = model_slave_url
            FedMLServerDataInterface.get_instance().save_job_result(end_point_id, self.edge_id,
                                                                    json.dumps(payload_json_saved))

            time.sleep(3)
            self.set_runner_completed_event(end_point_id)

    def callback_deployment_status_message(self, topic=None, payload=None):
        # Save deployment status to local cache
        topic_splits = str(topic).split('/')
        device_id = topic_splits[-1]
        payload_json = json.loads(payload)
        end_point_id = payload_json["end_point_id"]
        end_point_name = payload_json["end_point_name"]
        model_name = payload_json["model_name"]
        model_version = payload_json["model_version"]
        inference_port = payload_json.get("inference_external_api_port", ServerConstants.MODEL_INFERENCE_DEFAULT_PORT)

        model_status = payload_json["model_status"]
        FedMLModelCache.get_instance().set_redis_params(self.redis_addr, self.redis_port, self.redis_password)
        FedMLModelCache.get_instance(self.redis_addr, self.redis_port). \
            set_deployment_status(end_point_id, end_point_name,
                                  model_name, model_version,
                                  device_id, payload)
        self.slave_deployment_statuses_mapping[device_id] = model_status
        logging.info("callback_deployment_status_message: topic {}, payload {}, mapping {}.".format(
            topic, payload, self.slave_deployment_statuses_mapping))

        # When all deployments are finished
        device_id_list = self.request_json["device_ids"]
        if len(device_id_list) <= len(self.slave_deployment_statuses_mapping) + 1:
            is_exist_deployed_model = False
            failed_to_deploy_all_models = True
            for device_item in device_id_list:
                status = self.slave_deployment_statuses_mapping. \
                    get(str(device_item), ClientConstants.MSG_MODELOPS_DEPLOYMENT_STATUS_FAILED)
                if status == ClientConstants.MSG_MODELOPS_DEPLOYMENT_STATUS_FAILED:
                    pass
                else:
                    failed_to_deploy_all_models = False
                    if status == ClientConstants.MSG_MODELOPS_DEPLOYMENT_STATUS_DEPLOYED:
                        is_exist_deployed_model = True
                        break

            # Failed to deploy the model to all devices
            if failed_to_deploy_all_models:
                FedMLModelCache.get_instance(self.redis_addr, self.redis_port). \
                    set_end_point_activation(end_point_id, end_point_name, False)
                FedMLModelCache.get_instance(self.redis_addr, self.redis_port). \
                    set_end_point_status(end_point_id, end_point_name,
                                         ServerConstants.MSG_MODELOPS_DEPLOYMENT_STATUS_FAILED)
                self.send_deployment_status(self.run_id, end_point_name,
                                            payload_json["model_name"], "",
                                            ServerConstants.MSG_MODELOPS_DEPLOYMENT_STATUS_FAILED)
                return
            if not is_exist_deployed_model:
                return

            # Send deployment finished message to ModelOps
<<<<<<< HEAD
            ip = self.get_ip_address()
            master_port = os.getenv("FEDML_MASTER_PORT", None)
            if master_port is not None:
                inference_port = int(master_port)
            model_inference_port = inference_port
=======
            ip = ServerConstants.get_local_ip()
            model_inference_port = ServerConstants.MODEL_INFERENCE_DEFAULT_PORT
            if self.infer_host is not None and self.infer_host != "127.0.0.1" and self.infer_host != "localhost":
                ip = self.infer_host
>>>>>>> 773c4767
            if ip.startswith("http://") or ip.startswith("https://"):
                model_inference_url = "{}/api/v1/predict".format(ip)
            else:
                model_inference_url = "http://{}:{}/api/v1/predict".format(ip, model_inference_port)
            FedMLModelCache.get_instance(self.redis_addr, self.redis_port). \
                set_end_point_activation(end_point_id, end_point_name, True)
            FedMLModelCache.get_instance(self.redis_addr, self.redis_port). \
                set_end_point_status(end_point_id, end_point_name,
                                     ServerConstants.MSG_MODELOPS_DEPLOYMENT_STATUS_DEPLOYED)
            self.send_deployment_status(self.run_id, end_point_name,
                                        payload_json["model_name"],
                                        model_inference_url,
                                        ServerConstants.MSG_MODELOPS_DEPLOYMENT_STATUS_DEPLOYED)

    def send_deployment_start_request_to_edges(self):
        run_id = self.request_json["run_id"]
<<<<<<< HEAD

        edge_id_list = []
        for device_id in self.request_json["device_ids"]:
            if device_id in self.request_json["diff_devices"] and \
                    self.request_json["diff_devices"][device_id] == ServerConstants.DEVICE_DIFF_ADD_OPERATION:
                edge_id_list.append(device_id)

        logging.info("Edge ids before diff: " + str(self.request_json["device_ids"]))
        logging.info("Edge ids diff: " + str(self.request_json["diff_devices"]))
        logging.info("Edge ids after diff: " + str(edge_id_list))

        self.request_json["master_node_ip"] = self.get_ip_address()
        should_added_devices = []
=======
        edge_id_list = self.request_json["device_ids"]
        logging.info("Edge ids: " + str(edge_id_list))
>>>>>>> 773c4767
        for edge_id in edge_id_list:
            if edge_id == self.edge_id:
                continue
            should_added_devices.append(edge_id)
            # send start deployment request to each model device
            topic_start_deployment = "model_ops/model_device/start_deployment/{}".format(str(edge_id))
            logging.info("start_deployment: send topic " + topic_start_deployment + " to client...")
            self.client_mqtt_mgr.send_message_json(topic_start_deployment, json.dumps(self.request_json))
        return should_added_devices

    def send_deployment_delete_request_to_edges(self, payload, model_msg_object):
        if model_msg_object is None:    # Called after the diff operation
            if "diff_devices" not in self.request_json or self.request_json["diff_devices"] is None:
                return
            else:
                edge_id_list_to_delete = []
                for device_id in self.request_json["diff_devices"]:
                    if self.request_json["diff_devices"][device_id] == ServerConstants.DEVICE_DIFF_DELETE_OPERATION:
                        edge_id_list_to_delete.append(device_id)
                if len(edge_id_list_to_delete) == 0:
                    return

                try:
                    FedMLModelCache.get_instance().set_redis_params(self.redis_addr, self.redis_port,
                                                                    self.redis_password)

                    # 1. Get & Delete Deployment Status in Redis / SQLite
                    devices_status_list = FedMLModelCache.get_instance(self.redis_addr, self.redis_port).\
                        get_deployment_status_list(self.request_json["end_point_name"],
                                                   self.request_json["model_config"]["model_name"])
                    delete_devices_status_list = []
                    for device_status in devices_status_list:
                        device_status_dict = json.loads(device_status)
                        if int(device_status_dict["cache_device_id"]) in edge_id_list_to_delete:
                            delete_devices_status_list.append(device_status)

                    for delete_item in delete_devices_status_list:
                        FedMLModelCache.get_instance(self.redis_addr, self.redis_port).delete_deployment_result(
                            delete_item, self.request_json["end_point_name"],
                            self.request_json["model_config"]["model_name"]
                        )

                    # 2. Get & Delete the endpoint device info in Redis / SQLite
                    device_objs = FedMLModelCache.get_instance(self.redis_addr, self.redis_port). \
                        get_end_point_device_info(self.request_json["run_id"])

                    if device_objs is None:
                        raise Exception("The device list in local redis is None")
                    else:
                        total_device_objs_list = json.loads(device_objs)
                        for device_obj in total_device_objs_list:
                            if device_obj["id"] in edge_id_list_to_delete:
                                total_device_objs_list.remove(device_obj)

                    FedMLModelCache.get_instance(self.redis_addr, self.redis_port).set_end_point_device_info(
                        self.request_json["run_id"], self.request_json["end_point_name"],
                        json.dumps(total_device_objs_list))
                except Exception as e:
                    run_id = self.request_json["run_id"]
                    error_log_path = f"~/.fedml/fedml-model-server/fedml/logs/error_delete_{run_id}.txt"
                    if not os.path.exists(os.path.dirname(os.path.expanduser(error_log_path))):
                        os.makedirs(os.path.dirname(os.path.expanduser(error_log_path)))
                    with open(os.path.expanduser(error_log_path), "w") as f:
                        f.write(str(self.request_json))
                        f.write(str(e))
                        f.write('\n')
                        # f.write(self.request_json["run_id"])
                        # f.write('\n')
                        # f.write(self.request_json["end_point_name"])
                    raise e

        else:   # Delete the whole endpoint
            edge_id_list_to_delete = model_msg_object.device_ids

        # For Debug
        if payload is not None:
            debug_log_path = f"~/.fedml/fedml-model-server/fedml/logs/tmp_debug_delete_payload.txt"
            if not os.path.exists(os.path.dirname(os.path.expanduser(debug_log_path))):
                os.makedirs(os.path.dirname(os.path.expanduser(debug_log_path)))
            with open(os.path.expanduser(debug_log_path), "w") as f:
                f.write(str(payload))

        logging.info("Device ids to be deleted: " + str(edge_id_list_to_delete))
        for edge_id in edge_id_list_to_delete:
            if edge_id == self.edge_id:
                continue
            # send delete deployment request to each model device
            topic_delete_deployment = "model_ops/model_device/delete_deployment/{}".format(str(edge_id))
            logging.info("delete_deployment: send topic " + topic_delete_deployment + " to client...")
            self.client_mqtt_mgr.send_message_json(topic_delete_deployment, payload)

    def ota_upgrade(self, payload, request_json):
        run_id = request_json["end_point_id"]
        force_ota = False
        ota_version = None

        try:
            parameters = request_json.get("parameters", None)
            common_args = parameters.get("common_args", None)
            force_ota = common_args.get("force_ota", False)
            ota_version = common_args.get("ota_version", None)
        except Exception as e:
            pass

        if force_ota and ota_version is not None:
            should_upgrade = True if ota_version != fedml.__version__ else False
            upgrade_version = ota_version
        else:
            try:
                fedml_is_latest_version, local_ver, remote_ver = sys_utils.check_fedml_is_latest_version(self.version)
            except Exception as e:
                return

            should_upgrade = False if fedml_is_latest_version else True
            upgrade_version = remote_ver

        if should_upgrade:
            job_obj = FedMLServerDataInterface.get_instance().get_job_by_id(run_id)
            if job_obj is None:
                FedMLServerDataInterface.get_instance(). \
                    save_started_job(run_id, self.edge_id, time.time(),
                                     ServerConstants.MSG_MLOPS_SERVER_STATUS_UPGRADING,
                                     ServerConstants.MSG_MLOPS_SERVER_STATUS_UPGRADING,
                                     payload)

            logging.info(f"Upgrade to version {upgrade_version} ...")

            sys_utils.do_upgrade(self.version, upgrade_version)

            raise Exception("Restarting after upgraded...")

    def callback_start_deployment(self, topic, payload):
        """
        topic: model_ops/model_device/start_deployment/model-agent-device-id
        payload:
        {
          "timestamp": 1671440005119,
          "end_point_id": 4325,
          "token": "FCpWU",
          "state": "STARTING",
          "user_id": "105",
          "user_name": "alex.liang2",
          "device_ids": [
            693
          ],
          "device_objs": [
            {
              "device_id": "0xT3630FW2YM@MacOS.Edge.Device",
              "os_type": "MacOS",
              "id": 693,
              "ip": "1.1.1.1",
              "memory": 1024,
              "cpu": "1.7",
              "gpu": "Nvidia",
              "extra_infos": {}
            }
          ],
          "model_config": {
            "model_name": "image-model",
            "model_id": 111,
            "model_version": "v1",
            "is_from_open": 0,
            "model_storage_url": "https://fedml.s3.us-west-1.amazonaws.com/1666239314792client-package.zip",
            "instance_scale_min": 1,
            "instance_scale_max": 3,
            "inference_engine": "onnx"
          },
          "parameters": {
            "hidden_size": 128,
            "hidden_act": "gelu",
            "initializer_range": 0.02,
            "vocab_size": 30522,
            "hidden_dropout_prob": 0.1,
            "num_attention_heads": 2,
            "type_vocab_size": 2,
            "max_position_embeddings": 512,
            "num_hidden_layers": 2,
            "intermediate_size": 512,
            "attention_probs_dropout_prob": 0.1
          }
        }
        """
        try:
            _, _ = MLOpsConfigs.get_instance(self.args).fetch_configs()
        except Exception as e:
            pass

        # get deployment params
        request_json = json.loads(payload)
        run_id = request_json["end_point_id"]
        end_point_name = request_json["end_point_name"]
        token = request_json["token"]
        user_id = request_json["user_id"]
        user_name = request_json["user_name"]
        device_ids = request_json["device_ids"]
        device_objs = request_json["device_objs"]

        model_config = request_json["model_config"]
        model_name = model_config["model_name"]
        model_id = model_config["model_id"]
        model_storage_url = model_config["model_storage_url"]
        scale_min = model_config.get("instance_scale_min", 0)
        scale_max = model_config.get("instance_scale_max", 0)
        inference_engine = model_config.get("inference_engine", 0)
        inference_end_point_id = run_id

        # Start log processor for current run
        self.args.run_id = run_id
        self.args.edge_id = self.edge_id
        MLOpsRuntimeLog.get_instance(self.args).init_logs(show_stdout_log=False)
        MLOpsRuntimeLogDaemon.get_instance(self.args).set_log_source(
            ServerConstants.FEDML_LOG_SOURCE_TYPE_MODEL_END_POINT)
        MLOpsRuntimeLogDaemon.get_instance(self.args).start_log_processor(run_id, self.edge_id)

        logging.info("callback_start_deployment {}".format(payload))

        self.ota_upgrade(payload, request_json)

        run_id = inference_end_point_id
        self.args.run_id = run_id
        self.run_id = run_id
        request_json["run_id"] = run_id
        self.request_json = request_json
        run_id_str = str(run_id)
        self.running_request_json[run_id_str] = request_json

        diff_devices = self.get_diff_devices(run_id)
        request_json["diff_devices"] = diff_devices

        FedMLModelCache.get_instance().set_redis_params(self.redis_addr, self.redis_port, self.redis_password)
        FedMLModelCache.get_instance(self.redis_addr, self.redis_port). \
            set_end_point_device_info(run_id, end_point_name, json.dumps(device_objs))
        usr_indicated_token = self.get_usr_indicated_token(request_json)
        if usr_indicated_token != "":
            logging.info(f"Change Token from{token} to {usr_indicated_token}")
            token = usr_indicated_token
        FedMLModelCache.get_instance(self.redis_addr, self.redis_port). \
            set_end_point_token(run_id, end_point_name, model_name, token)

        self.subscribe_slave_devices_message()

        # Send stage: MODEL_DEPLOYMENT_STAGE1 = "Received"
        time.sleep(2)
        self.send_deployment_stages(self.run_id, model_name, model_id,
                                    "",
                                    ServerConstants.MODEL_DEPLOYMENT_STAGE1["index"],
                                    ServerConstants.MODEL_DEPLOYMENT_STAGE1["text"],
                                    "Received request for end point {}".format(run_id))
        time.sleep(1)

        # Send stage: MODEL_DEPLOYMENT_STAGE2 = "Initializing"
        self.send_deployment_stages(self.run_id, model_name, model_id,
                                    "",
                                    ServerConstants.MODEL_DEPLOYMENT_STAGE2["index"],
                                    ServerConstants.MODEL_DEPLOYMENT_STAGE2["text"],
                                    ServerConstants.MODEL_DEPLOYMENT_STAGE2["text"])

        ServerConstants.save_runner_infos(self.args.device_id + "." + self.args.os_name, self.edge_id, run_id=run_id)
        time.sleep(1)

        if self.run_as_edge_server_and_agent:
            server_runner = FedMLServerRunner(
                self.args, run_id=run_id, request_json=request_json, agent_config=self.agent_config
            )
            server_runner.run_as_edge_server_and_agent = self.run_as_edge_server_and_agent
            server_runner.edge_id = self.edge_id
            server_runner.infer_host = self.infer_host
            server_runner.redis_addr = self.redis_addr
            server_runner.redis_port = self.redis_port
            server_runner.redis_password = self.redis_password
            self.run_process_event_map[run_id_str] = multiprocessing.Event()
            self.run_process_event_map[run_id_str].clear()
            server_runner.run_process_event = self.run_process_event_map[run_id_str]
            self.run_process_completed_event_map[run_id_str] = multiprocessing.Event()
            self.run_process_completed_event_map[run_id_str].clear()
            server_runner.run_process_completed_event = self.run_process_completed_event_map[run_id_str]
            self.model_runner_mapping[run_id_str] = server_runner
            server_process = Process(target=server_runner.run, args=(
                self.run_process_event_map[run_id_str], self.run_process_completed_event_map[run_id_str]
            ))
            server_process.start()
            ServerConstants.save_run_process(run_id, server_process.pid)

            # Send stage: MODEL_DEPLOYMENT_STAGE3 = "StartRunner"
            self.send_deployment_stages(self.run_id, model_name, model_id,
                                        "",
                                        ServerConstants.MODEL_DEPLOYMENT_STAGE3["index"],
                                        ServerConstants.MODEL_DEPLOYMENT_STAGE3["text"],
                                        ServerConstants.MODEL_DEPLOYMENT_STAGE3["text"])

    def get_diff_devices(self, run_id) -> dict:
        # {device_id(int): "op: add" | "op: delete"}
        # "op: add" -> need to add | "op: delete" -> need to delete device
        try:
            diff_devices = {}
            FedMLModelCache.get_instance().set_redis_params(self.redis_addr, self.redis_port, self.redis_password)
            device_objs = FedMLModelCache.get_instance(self.redis_addr, self.redis_port). \
                get_end_point_device_info(run_id)
            if device_objs is None:
                for new_device_id in self.request_json["device_ids"]:
                    diff_devices[new_device_id] = ServerConstants.DEVICE_DIFF_ADD_OPERATION
            else:
                device_objs_dict = json.loads(device_objs)
                device_ids = [d["id"] for d in device_objs_dict]

                for exist_device_id in device_ids:
                    if exist_device_id not in self.request_json["device_ids"]:
                        diff_devices[exist_device_id] = ServerConstants.DEVICE_DIFF_DELETE_OPERATION

                for new_device_id in self.request_json["device_ids"]:
                    if new_device_id not in device_ids:
                        diff_devices[new_device_id] = ServerConstants.DEVICE_DIFF_ADD_OPERATION
        except Exception as e:
            error_log_path = f"~/.fedml/fedml-model-server/fedml/logs/{run_id}_error.txt"
            if not os.path.exists(os.path.dirname(os.path.expanduser(error_log_path))):
                os.makedirs(os.path.dirname(os.path.expanduser(error_log_path)))
            with open(os.path.expanduser(error_log_path), "w") as f:
                f.write(str(e))
            raise e
        return diff_devices

    def callback_activate_deployment(self, topic, payload):
        logging.info("callback_activate_deployment: topic = %s, payload = %s" % (topic, payload))

        # Parse payload as the model message object.
        model_msg_object = FedMLModelMsgObject(topic, payload)

        # If the previous deployment did not complete successfully, we need to restart the deployment.
        FedMLModelCache.get_instance().set_redis_params(self.redis_addr, self.redis_port, self.redis_password)
        prev_status = FedMLModelCache.get_instance(self.redis_addr, self.redis_port). \
            get_end_point_status(model_msg_object.inference_end_point_id)
        if prev_status != ClientConstants.MSG_MODELOPS_DEPLOYMENT_STATUS_DEPLOYED:
            prev_deployment_result = FedMLModelCache.get_instance(self.redis_addr, self.redis_port). \
                get_idle_device(model_msg_object.inference_end_point_id,
                                model_msg_object.end_point_name,
                                model_msg_object.model_id,
                                model_msg_object.model_name,
                                model_msg_object.model_version,
                                check_end_point_status=False)
            if prev_deployment_result is None:
                self.callback_start_deployment(topic, payload)
                return

        # Set end point as activated status
        FedMLModelCache.get_instance(self.redis_addr, self.redis_port). \
            set_end_point_activation(model_msg_object.inference_end_point_id,
                                     model_msg_object.end_point_name, True)

        # Send deployment status to the ModelOps backend
        if prev_status == ClientConstants.MSG_MODELOPS_DEPLOYMENT_STATUS_DEPLOYED:
            self.send_deployment_status(model_msg_object.inference_end_point_id,
                                        model_msg_object.end_point_name,
                                        model_msg_object.model_name, "", prev_status)

        self.start_device_inference_monitor(model_msg_object.run_id, model_msg_object.end_point_name,
                                            model_msg_object.model_id, model_msg_object.model_name,
                                            model_msg_object.model_version, check_stopped_event=False)

    def callback_deactivate_deployment(self, topic, payload):
        logging.info("callback_deactivate_deployment: topic = %s, payload = %s" % (topic, payload))

        # Parse payload as the model message object.
        model_msg_object = FedMLModelMsgObject(topic, payload)

        # Set end point as deactivated status
        FedMLModelCache.get_instance().set_redis_params(self.redis_addr, self.redis_port, self.redis_password)
        FedMLModelCache.get_instance(self.redis_addr, self.redis_port). \
            set_end_point_activation(model_msg_object.inference_end_point_id,
                                     model_msg_object.model_name, False)

        self.set_runner_stopped_event(model_msg_object.run_id)

        self.stop_device_inference_monitor(model_msg_object.run_id, model_msg_object.end_point_name,
                                           model_msg_object.model_id, model_msg_object.model_name,
                                           model_msg_object.model_version)

    def set_runner_stopped_event(self, run_id):
        run_id_str = str(run_id)
        server_runner = self.model_runner_mapping.get(run_id_str, None)
        if server_runner is not None:
            if server_runner.run_process_event is not None:
                server_runner.run_process_event.set()
            self.model_runner_mapping.pop(run_id_str)

    def set_runner_completed_event(self, run_id):
        run_id_str = str(run_id)
        server_runner = self.model_runner_mapping.get(run_id_str, None)
        if server_runner is not None:
            if server_runner.run_process_completed_event is not None:
                server_runner.run_process_completed_event.set()
            self.model_runner_mapping.pop(run_id_str)

    def callback_delete_deployment(self, topic, payload):
        logging.info("callback_delete_deployment: topic = %s, payload = %s" % (topic, payload))

        # Parse payload as the model message object.
        model_msg_object = FedMLModelMsgObject(topic, payload)

        # Set end point as deactivated status
        FedMLModelCache.get_instance().set_redis_params(self.redis_addr, self.redis_port, self.redis_password)
        FedMLModelCache.get_instance(self.redis_addr, self.redis_port). \
            set_end_point_activation(model_msg_object.inference_end_point_id,
                                     model_msg_object.end_point_name, False)
        FedMLModelCache.get_instance(self.redis_addr, self.redis_port). \
            delete_end_point(model_msg_object.end_point_name, model_msg_object.model_name, model_msg_object.model_version)                                     

        self.send_deployment_delete_request_to_edges(payload, model_msg_object)

        self.set_runner_stopped_event(model_msg_object.run_id)

        self.stop_device_inference_monitor(model_msg_object.run_id, model_msg_object.end_point_name,
                                           model_msg_object.model_id, model_msg_object.model_name,
                                           model_msg_object.model_version)

    def send_deployment_results_with_payload(self, end_point_id, end_point_name, payload):
        self.send_deployment_results(end_point_id, end_point_name,
                                     payload["model_name"], payload["model_url"],
                                     payload["model_version"], payload["port"],
                                     payload["inference_engine"],
                                     payload["model_metadata"],
                                     payload["model_config"],
                                     payload["input_json"],
                                     payload["output_json"])

    def send_deployment_results(self, end_point_id, end_point_name,
                                model_name, model_inference_url,
                                model_version, inference_port, inference_engine,
                                model_metadata, model_config, input_json, output_json):
        deployment_results_topic_prefix = "model_ops/model_device/return_deployment_result"
        deployment_results_topic = "{}/{}".format(deployment_results_topic_prefix, end_point_id)
        deployment_results_payload = {"end_point_id": end_point_id, "end_point_name": end_point_name,
                                      "model_name": model_name, "model_url": model_inference_url,
                                      "version": model_version, "port": inference_port,
                                      "inference_engine": inference_engine,
                                      "model_metadata": model_metadata,
                                      "model_config": model_config,
                                      "input_json": input_json,
                                      "output_json": output_json,
                                      "timestamp": int(format(time.time_ns() / 1000.0, '.0f'))}

        self.client_mqtt_mgr.send_message_json(deployment_results_topic, json.dumps(deployment_results_payload))
        self.client_mqtt_mgr.send_message_json(deployment_results_topic_prefix, json.dumps(deployment_results_payload))

    def send_deployment_status(self, end_point_id, end_point_name, model_name, model_inference_url, model_status):
        deployment_status_topic_prefix = "model_ops/model_device/return_deployment_status"
        deployment_status_topic = "{}/{}".format(deployment_status_topic_prefix, end_point_id)
        deployment_status_payload = {"end_point_id": end_point_id, "end_point_name": end_point_name,
                                     "model_name": model_name,
                                     "model_url": model_inference_url,
                                     "model_status": model_status,
                                     "timestamp": int(format(time.time_ns() / 1000.0, '.0f'))}

        self.client_mqtt_mgr.send_message_json(deployment_status_topic, json.dumps(deployment_status_payload))
        self.client_mqtt_mgr.send_message_json(deployment_status_topic_prefix, json.dumps(deployment_status_payload))

    def send_deployment_stages(self, end_point_id, model_name, model_id, model_inference_url,
                               model_stages_index, model_stages_title, model_stage_detail):
        deployment_stages_topic_prefix = "model_ops/model_device/return_deployment_stages"
        deployment_stages_topic = "{}/{}".format(deployment_stages_topic_prefix, end_point_id)
        deployment_stages_payload = {"model_name": model_name,
                                     "model_id": model_id,
                                     "model_url": model_inference_url,
                                     "end_point_id": end_point_id,
                                     "model_stage_index": model_stages_index,
                                     "model_stage_title": model_stages_title,
                                     "model_stage_detail": model_stage_detail,
                                     "timestamp": int(format(time.time_ns() / 1000.0, '.0f'))}
        logging.info("-----Stages{}:{}-----".format(model_stages_index, model_stages_title))
        logging.info("-----Stages{}:{}.....".format(model_stages_index, model_stage_detail))

        self.client_mqtt_mgr.send_message_json(deployment_stages_topic, json.dumps(deployment_stages_payload))
        self.client_mqtt_mgr.send_message_json(deployment_stages_topic_prefix, json.dumps(deployment_stages_payload))

    def on_client_mqtt_disconnected(self, mqtt_client_object):
        if self.client_mqtt_lock is None:
            self.client_mqtt_lock = threading.Lock()

        self.client_mqtt_lock.acquire()
        self.client_mqtt_is_connected = False
        self.client_mqtt_lock.release()

        logging.info("on_client_mqtt_disconnected: {}.".format(self.client_mqtt_is_connected))

    def on_client_mqtt_connected(self, mqtt_client_object):
        if self.mlops_metrics is None:
            self.mlops_metrics = MLOpsMetrics()

        self.mlops_metrics.set_messenger(self.client_mqtt_mgr)
        self.mlops_metrics.run_id = self.run_id
        self.mlops_metrics.edge_id = self.edge_id
        self.mlops_metrics.server_agent_id = self.server_agent_id

        if self.client_mqtt_lock is None:
            self.client_mqtt_lock = threading.Lock()

        self.client_mqtt_lock.acquire()
        self.client_mqtt_is_connected = True
        self.client_mqtt_lock.release()

        # logging.info("on_client_mqtt_connected: {}.".format(self.client_mqtt_is_connected))

    def setup_client_mqtt_mgr(self):
        if self.client_mqtt_mgr is not None:
            return

        if self.client_mqtt_lock is None:
            self.client_mqtt_lock = threading.Lock()

        # logging.info(
        #     "server agent config: {},{}".format(
        #         self.agent_config["mqtt_config"]["BROKER_HOST"], self.agent_config["mqtt_config"]["BROKER_PORT"]
        #     )
        # )

        self.client_mqtt_mgr = MqttManager(
            self.agent_config["mqtt_config"]["BROKER_HOST"],
            self.agent_config["mqtt_config"]["BROKER_PORT"],
            self.agent_config["mqtt_config"]["MQTT_USER"],
            self.agent_config["mqtt_config"]["MQTT_PWD"],
            self.agent_config["mqtt_config"]["MQTT_KEEPALIVE"],
            "FedML_ModelServerAgent_Metrics_{}_{}_{}".format(self.args.current_device_id,
                                                             str(os.getpid()),
                                                             str(uuid.uuid4()))
        )
        self.client_mqtt_mgr.add_connected_listener(self.on_client_mqtt_connected)
        self.client_mqtt_mgr.add_disconnected_listener(self.on_client_mqtt_disconnected)
        self.client_mqtt_mgr.connect()
        self.client_mqtt_mgr.loop_start()

        if self.mlops_metrics is None:
            self.mlops_metrics = MLOpsMetrics()
        self.mlops_metrics.set_messenger(self.client_mqtt_mgr)
        self.mlops_metrics.run_id = self.run_id
        self.mlops_metrics.edge_id = self.edge_id
        self.mlops_metrics.server_agent_id = self.server_agent_id

    def release_client_mqtt_mgr(self):
        try:
            if self.client_mqtt_mgr is not None:
                self.client_mqtt_mgr.loop_stop()
                self.client_mqtt_mgr.disconnect()

            self.client_mqtt_lock.acquire()
            if self.client_mqtt_mgr is not None:
                self.client_mqtt_is_connected = False
                self.client_mqtt_mgr = None
            self.client_mqtt_lock.release()
        except Exception:
            pass

    def send_deployment_stop_request_to_edges(self, edge_id_list, payload):
        for edge_id in edge_id_list:
            topic_stop_deployment = "model_ops/model_device/stop_deployment/{}".format(str(self.edge_id))
            logging.info("stop_deployment: send topic " + topic_stop_deployment)
            self.client_mqtt_mgr.send_message_json(topic_stop_deployment, payload)

    def send_exit_train_with_exception_request_to_edges(self, edge_id_list, payload):
        for edge_id in edge_id_list:
            topic_exit_train = "flserver_agent/" + str(edge_id) + "/exit_train_with_exception"
            logging.info("exit_train_with_exception: send topic " + topic_exit_train)
            self.client_mqtt_mgr.send_message_json(topic_exit_train, payload)

    def exit_run_with_exception_entry(self):
        try:
            self.setup_client_mqtt_mgr()
            self.exit_run_with_exception()
        except Exception as e:
            self.release_client_mqtt_mgr()
            sys_utils.cleanup_all_fedml_server_login_processes(
                ServerConstants.SERVER_LOGIN_PROGRAM, clean_process_group=False)
            sys.exit(1)
        finally:
            self.release_client_mqtt_mgr()

    def exit_run_with_exception(self):
        logging.info("Exit run successfully.")

        ServerConstants.cleanup_learning_process(self.run_id)
        ServerConstants.cleanup_run_process(self.run_id)

        self.mlops_metrics.report_server_id_status(self.run_id,
                                                   ServerConstants.MSG_MLOPS_SERVER_STATUS_FAILED)

        time.sleep(1)

    def callback_exit_train_with_exception(self, topic, payload):
        # logging.info("callback_exit_train_with_exception: topic = %s, payload = %s" % (topic, payload))

        request_json = json.loads(payload)
        is_retain = request_json.get("is_retain", False)
        if is_retain:
            return
        run_id = request_json.get("runId", None)
        if run_id is None:
            run_id = request_json.get("run_id", None)
            if run_id is None:
                run_id = request_json.get("id", None)

        if run_id is None:
            return

        edge_ids = request_json.get("edgeids", None)

        self.send_exit_train_with_exception_request_to_edges(edge_ids, payload)

        # Stop server with multiprocessing mode
        self.request_json = request_json
        server_runner = FedMLServerRunner(
            self.args, edge_id=self.edge_id, request_json=request_json, agent_config=self.agent_config, run_id=run_id
        )
        try:
            Process(target=server_runner.exit_run_with_exception_entry).start()
        except Exception as e:
            pass

    def callback_client_exit_train_with_exception(self, topic, payload):
        # logging.info("callback_client_exit_train_with_exception: topic = %s, payload = %s" % (topic, payload))

        request_json = json.loads(payload)
        run_id = request_json.get("run_id", None)
        edge_id = request_json.get("edge_id", None)
        if run_id is None:
            logging.info("callback_client_exit_train_with_exception run id is none")
            return

        job = FedMLServerDataInterface.get_instance().get_job_by_id(run_id)
        if job is not None and job.running_json is not None and job.running_json != "":
            job_json_obj = json.loads(job.running_json)
            edge_ids = job_json_obj.get("edgeids", None)

            self.mlops_metrics.broadcast_server_training_status(
                run_id, ServerConstants.MSG_MLOPS_SERVER_STATUS_FAILED,
                is_from_model=True, edge_id=self.edge_id)

            self.send_exit_train_with_exception_request_to_edges(edge_ids, job.running_json)

            self.exit_run_with_exception()

            if not self.run_as_cloud_server:
                sys_utils.cleanup_all_fedml_server_login_processes(
                    ServerConstants.SERVER_LOGIN_PROGRAM, clean_process_group=False)

    def callback_runner_id_status(self, topic, payload):
        logging.info("callback_runner_id_status: topic = %s, payload = %s" % (topic, payload))

        request_json = json.loads(payload)
        is_retain = request_json.get("is_retain", False)
        if is_retain:
            return
        run_id = request_json["run_id"]
        status = request_json["status"]
        edge_id = request_json["edge_id"]
        run_id_str = str(run_id)

        if (
                status == ServerConstants.MSG_MLOPS_SERVER_STATUS_FINISHED
                or status == ServerConstants.MSG_MLOPS_SERVER_STATUS_FAILED
        ):
            # Stop server with multiprocessing mode
            stop_request_json = self.running_request_json.get(run_id_str, None)
            if stop_request_json is None:
                stop_request_json = request_json
            if self.run_as_edge_server_and_agent:
                server_runner = FedMLServerRunner(
                    self.args, run_id=run_id, request_json=stop_request_json, agent_config=self.agent_config
                )
                server_runner.edge_id = self.edge_id
                server_runner.run_as_edge_server_and_agent = self.run_as_edge_server_and_agent
                server_runner.run_status = status
                status_process = Process(target=server_runner.cleanup_client_with_status)
                status_process.start()
                status_process.join(10)

                # Stop log processor for current run
                MLOpsRuntimeLogDaemon.get_instance(self.args).stop_log_processor(run_id, self.edge_id)

    def cleanup_client_with_status(self):
        if self.run_status == ServerConstants.MSG_MLOPS_SERVER_STATUS_FINISHED:
            logging.info("received to finished status.")
            self.cleanup_run_when_finished()
        elif self.run_status == ServerConstants.MSG_MLOPS_SERVER_STATUS_FAILED:
            logging.info("received to failed status.")
            self.cleanup_run_when_starting_failed()

    def callback_report_current_status(self, topic, payload):
        request_json = json.loads(payload)
        if self.run_as_edge_server_and_agent:
            self.send_agent_active_msg()
        elif self.run_as_cloud_agent:
            self.send_agent_active_msg()
        elif self.run_as_cloud_server:
            pass

    @staticmethod
    def process_ota_upgrade_msg():
        os.system("pip install -U fedml")

    def callback_server_ota_msg(self, topic, payload):
        request_json = json.loads(payload)
        cmd = request_json["cmd"]

        if cmd == ServerConstants.FEDML_OTA_CMD_UPGRADE:
            try:
                self.process_ota_upgrade_msg()
                # Process(target=FedMLServerRunner.process_ota_upgrade_msg).start()
                raise Exception("After upgraded, restart runner...")
            except Exception as e:
                pass
        elif cmd == ServerConstants.FEDML_OTA_CMD_RESTART:
            raise Exception("Restart runner...")

    @staticmethod
    def get_device_id():
        device_file_path = os.path.join(ServerConstants.get_data_dir(), ServerConstants.LOCAL_RUNNER_INFO_DIR_NAME)
        file_for_device_id = os.path.join(device_file_path, "devices.id")
        if not os.path.exists(device_file_path):
            os.makedirs(device_file_path)
        elif os.path.exists(file_for_device_id):
            with open(file_for_device_id, 'r', encoding='utf-8') as f:
                device_id_from_file = f.readline()
                if device_id_from_file is not None and device_id_from_file != "":
                    return device_id_from_file

        if platform.system() == "Darwin":
            cmd_get_serial_num = "system_profiler SPHardwareDataType | grep Serial | awk '{gsub(/ /,\"\")}{print}' " \
                                 "|awk -F':' '{print $2}' "
            device_id = os.popen(cmd_get_serial_num).read()
            device_id = device_id.replace('\n', '').replace(' ', '')
            if device_id is None or device_id == "":
                device_id = hex(uuid.getnode())
            else:
                device_id = "0x" + device_id
        else:
            if "nt" in os.name:

                def get_uuid():
                    guid = ""
                    try:
                        cmd = "wmic csproduct get uuid"
                        guid = str(subprocess.check_output(cmd))
                        pos1 = guid.find("\\n") + 2
                        guid = guid[pos1:-15]
                    except Exception as ex:
                        pass
                    return str(guid)

                device_id = str(get_uuid())
            elif "posix" in os.name:
                device_id = sys_utils.get_device_id_in_docker()
                if device_id is None:
                    device_id = hex(uuid.getnode())
            else:
                device_id = sys_utils.run_subprocess_open(
                    "hal-get-property --udi /org/freedesktop/Hal/devices/computer --key system.hardware.uuid".split()
                )
                device_id = hex(device_id)

        if device_id is not None and device_id != "":
            with open(file_for_device_id, 'w', encoding='utf-8') as f:
                f.write(device_id)
        else:
            device_id = hex(uuid.uuid4())
            with open(file_for_device_id, 'w', encoding='utf-8') as f:
                f.write(device_id)

        return device_id

    def bind_account_and_device_id(self, url, account_id, device_id, os_name):
        role = ServerConstants.login_role_list[ServerConstants.LOGIN_MODE_ON_PREMISE_MASTER_INDEX]
        if self.run_as_edge_server_and_agent:
            role = ServerConstants.login_role_list[ServerConstants.LOGIN_MODE_ON_PREMISE_MASTER_INDEX]
        elif self.run_as_cloud_agent:
            role = ServerConstants.login_role_list[ServerConstants.LOGIN_MODE_FEDML_CLOUD_MASTER_INDEX]
        elif self.run_as_cloud_server:
            role = ServerConstants.login_role_list[ServerConstants.LOGIN_MODE_INFERENCE_INSTANCE_INDEX]

        ip = requests.get('https://checkip.amazonaws.com').text.strip()
        fedml_ver, exec_path, os_ver, cpu_info, python_ver, torch_ver, mpi_installed, \
            cpu_usage, available_mem, total_mem, gpu_info, gpu_available_mem, gpu_total_mem, \
            gpu_count, gpu_vendor, cpu_count, gpu_device_name = get_sys_runner_info()
        host_name = sys_utils.get_host_name()
        json_params = {
            "accountid": account_id,
            "deviceid": device_id,
            "type": os_name,
            "processor": cpu_info,
            "core_type": cpu_info,
            "network": "",
            "role": role,
            "os_ver": os_ver,
            "memory": total_mem,
            "ip": ip,
            "extra_infos": {"fedml_ver": fedml_ver, "exec_path": exec_path, "os_ver": os_ver,
                            "cpu_info": cpu_info, "python_ver": python_ver, "torch_ver": torch_ver,
                            "mpi_installed": mpi_installed, "cpu_usage": cpu_usage,
                            "available_mem": available_mem, "total_mem": total_mem,
                            "cpu_count": cpu_count, "gpu_count": 0, "host_name": host_name}
        }
        if gpu_count > 0:
            if gpu_total_mem is not None:
                json_params["gpu"] = gpu_info if gpu_info is not None else "" + ", Total GPU Memory: " + gpu_total_mem
            else:
                json_params["gpu"] = gpu_info if gpu_info is not None else ""
            json_params["extra_infos"]["gpu_info"] = gpu_info if gpu_info is not None else ""
            if gpu_available_mem is not None:
                json_params["extra_infos"]["gpu_available_mem"] = gpu_available_mem
            if gpu_total_mem is not None:
                json_params["extra_infos"]["gpu_total_mem"] = gpu_total_mem

            json_params["extra_infos"]["gpu_count"] = gpu_count
            json_params["extra_infos"]["gpu_vendor"] = gpu_vendor
            json_params["extra_infos"]["gpu_device_name"] = gpu_device_name

            gpu_available_id_list = sys_utils.get_available_gpu_id_list(limit=gpu_count)
            gpu_available_count = len(gpu_available_id_list) if gpu_available_id_list is not None else 0
            gpu_list = sys_utils.get_gpu_list()
            json_params["extra_infos"]["gpu_available_count"] = gpu_available_count
            json_params["extra_infos"]["gpu_available_id_list"] = gpu_available_id_list
            json_params["extra_infos"]["gpu_list"] = gpu_list
        else:
            json_params["gpu"] = "None"
            json_params["extra_infos"]["gpu_available_count"] = 0
            json_params["extra_infos"]["gpu_available_id_list"] = []
            json_params["extra_infos"]["gpu_list"] = []

        _, cert_path = MLOpsConfigs.get_instance(self.args).get_request_params()
        if cert_path is not None:
            try:
                requests.session().verify = cert_path
                response = requests.post(
                    url, json=json_params, verify=True,
                    headers={"content-type": "application/json", "Connection": "close"}
                )
            except requests.exceptions.SSLError as err:
                MLOpsConfigs.install_root_ca_file()
                response = requests.post(
                    url, json=json_params, verify=True,
                    headers={"content-type": "application/json", "Connection": "close"}
                )
        else:
            response = requests.post(url, json=json_params, headers={"Connection": "close"})
        if response.status_code != 200:
            print(f"Binding to MLOps with response.status_code = {response.status_code}, "
                  f"response.content: {response.content}")
            pass
        else:
            # print("url = {}, response = {}".format(url, response))
            status_code = response.json().get("code")
            if status_code == "SUCCESS":
                edge_id = response.json().get("data").get("id")
                user_name = response.json().get("data").get("userName", None)
                extra_url = response.json().get("data").get("url", None)
                if edge_id is None or edge_id <= 0:
                    print(f"Binding to MLOps with response.status_code = {response.status_code}, "
                          f"response.content: {response.content}")
            else:
                print(f"Binding to MLOps with response.status_code = {response.status_code}, "
                      f"response.content: {response.content}")
                return 0, None, None
        return edge_id, user_name, extra_url

    def fetch_configs(self):
        return MLOpsConfigs.get_instance(self.args).fetch_all_configs()

    def send_agent_active_msg(self):
        active_topic = "flserver_agent/active"
        status = MLOpsStatus.get_instance().get_server_agent_status(self.edge_id)
        if (
                status is not None
                and status != ServerConstants.MSG_MLOPS_SERVER_STATUS_OFFLINE
                and status != ServerConstants.MSG_MLOPS_SERVER_STATUS_IDLE
        ):
            return

        status = ServerConstants.MSG_MLOPS_SERVER_STATUS_IDLE
        active_msg = {"ID": self.edge_id, "status": status}
        MLOpsStatus.get_instance().set_server_agent_status(self.edge_id, status)
        self.mqtt_mgr.send_message_json(active_topic, json.dumps(active_msg))

    def subscribe_slave_devices_message(self):
        if self.request_json is None:
            return
        run_id = self.request_json["run_id"]
        edge_id_list = self.request_json["device_ids"]
        logging.info("Edge ids: " + str(edge_id_list))
        for edge_id in edge_id_list:
            if str(edge_id) == str(self.edge_id):
                continue
            # subscribe deployment result message for each model device
            deployment_results_topic = "model_ops/model_device/return_deployment_result/{}".format(edge_id)
            self.mqtt_mgr.add_message_listener(deployment_results_topic, self.callback_deployment_result_message)
            self.mqtt_mgr.subscribe_msg(deployment_results_topic)

            # subscribe deployment status message for each model device
            deployment_status_topic = "model_ops/model_device/return_deployment_status/{}".format(edge_id)
            self.mqtt_mgr.add_message_listener(deployment_status_topic, self.callback_deployment_status_message)
            self.mqtt_mgr.subscribe_msg(deployment_status_topic)

            logging.info("subscribe device messages {}, {}".format(
                deployment_results_topic, deployment_status_topic))

    def on_agent_mqtt_connected(self, mqtt_client_object):
        # The MQTT message topic format is as follows: <sender>/<receiver>/<action>

        # Setup MQTT message listener for starting deployment
        server_agent_id = self.edge_id
        topic_start_deployment = "model_ops/model_device/start_deployment/{}".format(str(self.edge_id))
        self.mqtt_mgr.add_message_listener(topic_start_deployment, self.callback_start_deployment)

        # Setup MQTT message listener for activating deployment
        topic_activate_deployment = "model_ops/model_device/activate_deployment/{}".format(str(self.edge_id))
        self.mqtt_mgr.add_message_listener(topic_activate_deployment, self.callback_activate_deployment)

        # Setup MQTT message listener for deactivating deployment
        topic_deactivate_deployment = "model_ops/model_device/deactivate_deployment/{}".format(str(self.edge_id))
        self.mqtt_mgr.add_message_listener(topic_deactivate_deployment, self.callback_deactivate_deployment)

        # Setup MQTT message listener for delete deployment
        topic_delete_deployment = "model_ops/model_device/delete_deployment/{}".format(str(self.edge_id))
        self.mqtt_mgr.add_message_listener(topic_delete_deployment, self.callback_delete_deployment)

        # Setup MQTT message listener for server status switching
        topic_server_status = "fl_server/flserver_agent_" + str(server_agent_id) + "/status"
        self.mqtt_mgr.add_message_listener(topic_server_status, self.callback_runner_id_status)

        # Setup MQTT message listener to report current device status.
        topic_report_status = "mlops/report_device_status"
        self.mqtt_mgr.add_message_listener(topic_report_status, self.callback_report_current_status)

        # Setup MQTT message listener to OTA messages from the MLOps.
        topic_ota_msg = "mlops/flserver_agent_" + str(server_agent_id) + "/ota"
        self.mqtt_mgr.add_message_listener(topic_ota_msg, self.callback_server_ota_msg)

        # Subscribe topics for starting train, stopping train and fetching client status.
        mqtt_client_object.subscribe(topic_start_deployment, qos=2)
        mqtt_client_object.subscribe(topic_activate_deployment, qos=2)
        mqtt_client_object.subscribe(topic_deactivate_deployment, qos=2)
        mqtt_client_object.subscribe(topic_delete_deployment, qos=2)
        mqtt_client_object.subscribe(topic_server_status, qos=2)
        mqtt_client_object.subscribe(topic_report_status, qos=2)
        mqtt_client_object.subscribe(topic_ota_msg, qos=2)

        # Broadcast the first active message.
        self.send_agent_active_msg()

        # Echo results
        # print("\n\nCongratulations, your device is connected to the FedML MLOps platform successfully!")
        # print(
        #     "Your FedML Edge ID is " + str(self.edge_id) + ", unique device ID is "
        #     + str(self.unique_device_id)
        #     + "\n"
        # )

        MLOpsRuntimeLog.get_instance(self.args).init_logs(show_stdout_log=False)

    def on_agent_mqtt_disconnected(self, mqtt_client_object):
        MLOpsStatus.get_instance().set_server_agent_status(
            self.edge_id, ServerConstants.MSG_MLOPS_SERVER_STATUS_OFFLINE
        )

    def recover_inference_and_monitor(self):
        try:
            history_jobs = FedMLServerDataInterface.get_instance().get_history_jobs()
            for job in history_jobs.job_list:
                if job.running_json is None:
                    continue

                if job.deployment_result == "":
                    continue

                run_id, end_point_name, token, user_id, user_name, device_ids, device_objs, model_config, model_name, \
                    model_id, model_storage_url, scale_min, scale_max, inference_engine, model_is_from_open, \
                    inference_end_point_id, use_gpu, memory_size, model_version, inference_port = \
                    self.parse_model_run_params(json.loads(job.running_json))

                FedMLModelCache.get_instance().set_redis_params(self.redis_addr, self.redis_port, self.redis_password)
                is_activated = FedMLModelCache.get_instance(self.redis_addr, self.redis_port). \
                    get_end_point_activation(run_id)
                if not is_activated:
                    continue

                self.start_device_inference_gateway(run_id, end_point_name, model_id, model_name, model_version,
                                                    inference_port=inference_port)

                self.start_device_inference_monitor(run_id, end_point_name, model_id, model_name, model_version)
        except Exception as e:
            logging.info("recover inference and monitor: {}".format(traceback.format_exc()))

    def recover_start_deployment_msg_after_upgrading(self):
        try:
            current_job = FedMLServerDataInterface.get_instance().get_current_job()
            if current_job is not None and \
                    current_job.status == ServerConstants.MSG_MLOPS_SERVER_STATUS_UPGRADING:
                FedMLModelCache.get_instance().set_redis_params(self.redis_addr, self.redis_port, self.redis_password)
                is_activated = FedMLModelCache.get_instance(self.redis_addr, self.redis_port). \
                    get_end_point_activation(current_job.job_id)
                if not is_activated:
                    return
                logging.info("start deployment after upgrading.")
                topic_start_deployment = "model_ops/model_device/start_deployment/{}".format(str(self.edge_id))
                self.callback_start_deployment(topic_start_deployment, current_job.running_json)
        except Exception as e:
            logging.info("recover starting deployment message after upgrading: {}".format(traceback.format_exc()))

    def setup_agent_mqtt_connection(self, service_config):
        # Setup MQTT connection
        self.mqtt_mgr = MqttManager(
            service_config["mqtt_config"]["BROKER_HOST"],
            service_config["mqtt_config"]["BROKER_PORT"],
            service_config["mqtt_config"]["MQTT_USER"],
            service_config["mqtt_config"]["MQTT_PWD"],
            service_config["mqtt_config"]["MQTT_KEEPALIVE"],
            "FedML_ModelServerAgent_Daemon_" + self.args.current_device_id,
            "flserver_agent/last_will_msg",
            json.dumps({"ID": self.edge_id, "status": ServerConstants.MSG_MLOPS_SERVER_STATUS_OFFLINE}),
        )
        self.agent_config = service_config

        # Init local database
        FedMLServerDataInterface.get_instance().create_job_table()

        # Start local API services
        python_program = get_python_program()
        self.local_api_process = ServerConstants.exec_console_with_script(
            "{} -m uvicorn fedml.computing.scheduler.model_scheduler.device_server_api:api --host 0.0.0.0 --port {} "
            "--log-level critical".format(python_program, ServerConstants.LOCAL_SERVER_API_PORT),
            should_capture_stdout=False,
            should_capture_stderr=False
        )
        # if self.local_api_process is not None and self.local_api_process.pid is not None:
        #     print(f"Model master local API process id {self.local_api_process.pid}")

        self.recover_inference_and_monitor()

        # MLOpsRuntimeLogDaemon.get_instance(self.args).stop_all_log_processor()

        # Setup MQTT connected listener
        self.mqtt_mgr.add_connected_listener(self.on_agent_mqtt_connected)
        self.mqtt_mgr.add_disconnected_listener(self.on_agent_mqtt_disconnected)
        self.mqtt_mgr.connect()

        self.setup_client_mqtt_mgr()
        self.mlops_metrics.report_server_training_status(
            self.run_id, ServerConstants.MSG_MLOPS_SERVER_STATUS_IDLE,
            is_from_model=True, edge_id=self.edge_id)
        MLOpsStatus.get_instance().set_server_agent_status(
            self.edge_id, ServerConstants.MSG_MLOPS_SERVER_STATUS_IDLE
        )

        self.recover_start_deployment_msg_after_upgrading()

    def stop_agent(self):
        if self.run_process_event is not None:
            self.run_process_event.set()

        if self.mqtt_mgr is not None:
            self.mqtt_mgr.loop_stop()
            self.mqtt_mgr.disconnect()

    def start_agent_mqtt_loop(self, should_exit_sys=True):
        # Start MQTT message loop
        try:
            self.mqtt_mgr.loop_forever()
        except Exception as e:
            if str(e) == "Restarting after upgraded...":
                logging.info("Restarting after upgraded...")
            else:
                logging.info("Server tracing: {}".format(traceback.format_exc()))
            self.mqtt_mgr.loop_stop()
            self.mqtt_mgr.disconnect()
            self.release_client_mqtt_mgr()
            if should_exit_sys:
                time.sleep(5)
                sys_utils.cleanup_all_fedml_server_login_processes(
                    ServerConstants.SERVER_LOGIN_PROGRAM, clean_process_group=False)
                sys.exit(1)<|MERGE_RESOLUTION|>--- conflicted
+++ resolved
@@ -547,24 +547,11 @@
                 return
 
             # 1. We should generate one unified inference api
-<<<<<<< HEAD
             ip = self.get_ip_address()
             master_port = os.getenv("FEDML_MASTER_PORT", None)
             if master_port is not None:
                 inference_port = int(master_port)
             model_inference_port = inference_port
-=======
-            ip = ServerConstants.get_local_ip()
-            model_inference_port = ServerConstants.MODEL_INFERENCE_DEFAULT_PORT
-            # model_inference_url = "http://{}:{}/api/v1/end_point_{}/model_id_{}" \
-            #                       "/model_name_{}/model_version_{}/predict".format(ip, str(model_inference_port),
-            #                                                                        end_point_id,
-            #                                                                        model_id,
-            #                                                                        model_name,
-            #                                                                        model_version)
-            if self.infer_host is not None and self.infer_host != "127.0.0.1" and self.infer_host != "localhost":
-                ip = self.infer_host
->>>>>>> 773c4767
             if ip.startswith("http://") or ip.startswith("https://"):
                 model_inference_url = "{}/api/v1/predict".format(ip)
             else:
@@ -685,18 +672,11 @@
                 return
 
             # Send deployment finished message to ModelOps
-<<<<<<< HEAD
             ip = self.get_ip_address()
             master_port = os.getenv("FEDML_MASTER_PORT", None)
             if master_port is not None:
                 inference_port = int(master_port)
             model_inference_port = inference_port
-=======
-            ip = ServerConstants.get_local_ip()
-            model_inference_port = ServerConstants.MODEL_INFERENCE_DEFAULT_PORT
-            if self.infer_host is not None and self.infer_host != "127.0.0.1" and self.infer_host != "localhost":
-                ip = self.infer_host
->>>>>>> 773c4767
             if ip.startswith("http://") or ip.startswith("https://"):
                 model_inference_url = "{}/api/v1/predict".format(ip)
             else:
@@ -713,7 +693,6 @@
 
     def send_deployment_start_request_to_edges(self):
         run_id = self.request_json["run_id"]
-<<<<<<< HEAD
 
         edge_id_list = []
         for device_id in self.request_json["device_ids"]:
@@ -727,10 +706,6 @@
 
         self.request_json["master_node_ip"] = self.get_ip_address()
         should_added_devices = []
-=======
-        edge_id_list = self.request_json["device_ids"]
-        logging.info("Edge ids: " + str(edge_id_list))
->>>>>>> 773c4767
         for edge_id in edge_id_list:
             if edge_id == self.edge_id:
                 continue
