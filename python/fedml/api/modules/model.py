--- conflicted
+++ resolved
@@ -3,14 +3,10 @@
 import click
 
 from fedml.computing.scheduler.model_scheduler.device_model_cards import FedMLModelCards
-<<<<<<< HEAD
-
 from fedml.api import launch_job
 from fedml.api.modules.utils import fedml_login
+from fedml.computing.scheduler.comm_utils.security_utils import get_api_key
 
-=======
-from fedml.computing.scheduler.comm_utils.security_utils import get_api_key
->>>>>>> e081534e
 
 def create(name, config_file):
     if config_file is None:
@@ -148,9 +144,7 @@
                        Do you want to use fedml® launch platform to find GPU Resources deploy your model?")
             answer = click.prompt("Please input your answer: (y/n)")
             if answer == "y" or answer == "Y":
-                from .launch import FedMLLaunchManager
                 api_key = get_api_key()
-                # Find the config yaml file in local model cards directory ~/fedml-model-client/fedml/models
                 yaml_file = FedMLModelCards.get_instance().prepare_yaml_for_launch(name)
                 if yaml_file == "":
                     click.echo("Cannot find the config yaml file for model {}.".format(name))
