--- conflicted
+++ resolved
@@ -22,10 +22,8 @@
                 "MASTER_PORT",
                 "RANK",
                 "WORLD_SIZE",
-                "NCCL_SOCKET_IFNAME",
             )
         }
-<<<<<<< HEAD
         logging.info(
             f"[{os.getpid()}] Initializing process group with: {env_dict}")
             
@@ -33,17 +31,6 @@
         # initialize the process group
         dist.init_process_group(
             backend=backend)
-=======
-        logging.info(f"[{os.getpid()}] Initializing process group with: {env_dict}")
-        backend = dist.Backend.NCCL if only_gpu else dist.Backend.GLOO
-        # initialize the process group
-        dist.init_process_group(
-            backend=backend,
-            init_method="tcp://" + master_address + ":" + str(master_port),
-            rank=rank,
-            world_size=world_size,
-        )
->>>>>>> 6d2314a5
         self.messaging_pg = dist.new_group()
         # dist.init_process_group()
 
