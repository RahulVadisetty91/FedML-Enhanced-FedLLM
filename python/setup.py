--- conflicted
+++ resolved
@@ -94,11 +94,7 @@
 
 setup(
     name="fedml",
-<<<<<<< HEAD
-    version="0.8.12.dev17",
-=======
-    version="0.8.12a15",
->>>>>>> 982c74f7
+    version="0.8.12a17",
     author="FedML Team",
     author_email="ch@fedml.ai",
     description="A research and production integrated edge-cloud library for "
