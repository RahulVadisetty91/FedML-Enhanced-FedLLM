--- conflicted
+++ resolved
@@ -94,11 +94,7 @@
 
 setup(
     name="fedml",
-<<<<<<< HEAD
-    version="0.8.14.dev3",
-=======
-    version="0.8.12a69",
->>>>>>> 2aadd900
+    version="0.8.14a3",
     author="FedML Team",
     author_email="ch@fedml.ai",
     description="A research and production integrated edge-cloud library for "
