--- conflicted
+++ resolved
@@ -94,11 +94,7 @@
 
 setup(
     name="fedml",
-<<<<<<< HEAD
-    version="0.8.12a48",
-=======
-    version="0.8.12b47",
->>>>>>> 53563b44
+    version="0.8.12b48",
     author="FedML Team",
     author_email="ch@fedml.ai",
     description="A research and production integrated edge-cloud library for "
