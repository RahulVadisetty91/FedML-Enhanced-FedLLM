from mpi4py import MPI

from .FedAVGAggregator import FedAVGAggregator
from .FedAVGTrainer import FedAVGTrainer
from .FedAvgClientManager import FedAVGClientManager
from .FedAvgServerManager import FedAVGServerManager
from fedml_api.standalone.fedavg.my_model_trainer_classification import MyModelTrainer as MyModelTrainerCLS
from fedml_api.standalone.fedavg.my_model_trainer_nwp import MyModelTrainer as MyModelTrainerNWP
from fedml_api.standalone.fedavg.my_model_trainer_tag_prediction import MyModelTrainer as MyModelTrainerTAG

def FedML_init():
    comm = MPI.COMM_WORLD
    process_id = comm.Get_rank()
    worker_number = comm.Get_size()
    return comm, process_id, worker_number


def FedML_FedAvg_distributed(process_id, worker_number, device, comm, model, train_data_num, train_data_global, test_data_global,
                             train_data_local_num_dict, train_data_local_dict, test_data_local_dict, args, model_trainer=None):
    if process_id == 0:
        init_server(args, device, comm, process_id, worker_number, model, train_data_num, train_data_global,
                    test_data_global, train_data_local_dict, test_data_local_dict, train_data_local_num_dict,
                    model_trainer)
    else:
        init_client(args, device, comm, process_id, worker_number, model, train_data_num, train_data_local_num_dict,
                    train_data_local_dict, test_data_local_dict, model_trainer)


def init_server(args, device, comm, rank, size, model, train_data_num, train_data_global, test_data_global,
                train_data_local_dict, test_data_local_dict, train_data_local_num_dict, model_trainer):
    if model_trainer is None:
        if args.dataset == "stackoverflow_lr":
            model_trainer = MyModelTrainerTAG(model)
        elif args.dataset in ["fed_shakespeare", "stackoverflow_nwp"]:
            model_trainer = MyModelTrainerNWP(model)
        else: # default model trainer is for classification problem
            model_trainer = MyModelTrainerCLS(model)
    model_trainer.set_id(-1)

    # aggregator
    worker_num = size - 1
    aggregator = FedAVGAggregator(train_data_global, test_data_global, train_data_num,
                                  train_data_local_dict, test_data_local_dict, train_data_local_num_dict,
                                  worker_num, device, args, model_trainer)

    # start the distributed training
    server_manager = FedAVGServerManager(args, aggregator, comm, rank, size)
    server_manager.send_init_msg()
    server_manager.run()


def init_client(args, device, comm, process_id, size, model, train_data_num, train_data_local_num_dict,
                train_data_local_dict, test_data_local_dict, model_trainer=None):
    client_index = process_id - 1
    if model_trainer is None:
<<<<<<< HEAD
        if args.dataset == "stackoverflow_lr":
            model_trainer = MyModelTrainerTAG(model)
        elif args.dataset in ["fed_shakespeare", "stackoverflow_nwp"]:
            model_trainer = MyModelTrainerNWP(model)
        else: # default model trainer is for classification problem
            model_trainer = MyModelTrainerCLS(model)
    model_trainer.set_id(client_index)
=======
        model_trainer = MyModelTrainer(model)
    model_trainer.set_id(client_index)

>>>>>>> b871dfdc
    trainer = FedAVGTrainer(client_index, train_data_local_dict, train_data_local_num_dict, test_data_local_dict,
                            train_data_num, device, args, model_trainer)
    client_manager = FedAVGClientManager(args, trainer, comm, process_id, size)
    client_manager.run()<|MERGE_RESOLUTION|>--- conflicted
+++ resolved
@@ -53,7 +53,6 @@
                 train_data_local_dict, test_data_local_dict, model_trainer=None):
     client_index = process_id - 1
     if model_trainer is None:
-<<<<<<< HEAD
         if args.dataset == "stackoverflow_lr":
             model_trainer = MyModelTrainerTAG(model)
         elif args.dataset in ["fed_shakespeare", "stackoverflow_nwp"]:
@@ -61,11 +60,7 @@
         else: # default model trainer is for classification problem
             model_trainer = MyModelTrainerCLS(model)
     model_trainer.set_id(client_index)
-=======
-        model_trainer = MyModelTrainer(model)
-    model_trainer.set_id(client_index)
 
->>>>>>> b871dfdc
     trainer = FedAVGTrainer(client_index, train_data_local_dict, train_data_local_num_dict, test_data_local_dict,
                             train_data_num, device, args, model_trainer)
     client_manager = FedAVGClientManager(args, trainer, comm, process_id, size)
